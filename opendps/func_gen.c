--- conflicted
+++ resolved
@@ -463,16 +463,6 @@
  */
 static void activated(void)
 {
-<<<<<<< HEAD
-    /** The screen is different here, let's clear it */
-/*
-    tft_clear();
-    for (uint32_t i = 0; i < gen_screen.num_items; i++) {
-        gen_screen.items[i]->draw(gen_screen.items[i]);
-    }
-	*/
-=======
->>>>>>> 18733c91
     tft_puts(FONT_FULL_SMALL, "Vout:", 6, 15+FONT_FULL_SMALL_MAX_GLYPH_HEIGHT, 64, 20, WHITE, false);
     tft_puts(FONT_FULL_SMALL, "Freq:", 6, 42+FONT_FULL_SMALL_MAX_GLYPH_HEIGHT, 64, 20, WHITE, false);
     tft_puts(FONT_FULL_SMALL, "Func:", 6, 69+FONT_FULL_SMALL_MAX_GLYPH_HEIGHT, 64, 20, WHITE, false);
