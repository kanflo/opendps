/*
 * The MIT License (MIT)
 *
 * Copyright (c) 2017 Johan Kanflo (github.com/kanflo)
 *
 * Permission is hereby granted, free of charge, to any person obtaining a copy
 * of this software and associated documentation files (the "Software"), to deal
 * in the Software without restriction, including without limitation the rights
 * to use, copy, modify, merge, publish, distribute, sublicense, and/or sell
 * copies of the Software, and to permit persons to whom the Software is
 * furnished to do so, subject to the following conditions:
 *
 * The above copyright notice and this permission notice shall be included in
 * all copies or substantial portions of the Software.
 *
 * THE SOFTWARE IS PROVIDED "AS IS", WITHOUT WARRANTY OF ANY KIND, EXPRESS OR
 * IMPLIED, INCLUDING BUT NOT LIMITED TO THE WARRANTIES OF MERCHANTABILITY,
 * FITNESS FOR A PARTICULAR PURPOSE AND NONINFRINGEMENT. IN NO EVENT SHALL THE
 * AUTHORS OR COPYRIGHT HOLDERS BE LIABLE FOR ANY CLAIM, DAMAGES OR OTHER
 * LIABILITY, WHETHER IN AN ACTION OF CONTRACT, TORT OR OTHERWISE, ARISING FROM,
 * OUT OF OR IN CONNECTION WITH THE SOFTWARE OR THE USE OR OTHER DEALINGS IN
 * THE SOFTWARE.
 */

#include <stdint.h>
#include <inttypes.h>
#include <string.h>
#include <rcc.h>
#include <adc.h>
#include <dac.h>
#include <timer.h>
#include <gpio.h>
#include <nvic.h>
#include <exti.h>
#include "spi_driver.h"
#include "cli.h"
#include "hw.h"
#include "tft.h"
#include "ili9163c.h"
#include "font-18.h"
#include "font-24.h"
#include "font-48.h"
#include "dbg_printf.h"

static bool is_inverted;

<<<<<<< HEAD
/** Buffers for speeding up drawing 
  * Must be big enough to store the biggest glyph */
static uint16_t blit_buffer[FONT_48_MAX_GLYPH_WIDTH*FONT_48_MAX_GLYPH_HEIGHT];
static uint16_t black_buffer[FONT_48_MAX_GLYPH_WIDTH*FONT_48_MAX_GLYPH_HEIGHT];
=======
#define ILI9163C_COLORSPACE_TWIDDLE(color) \
        (((COLORSPACE) == 0) \
            ? (((color) & 0xF800) >> 11) | ((color) & 0x07E0) | (((color) & 0x001F) << 11) \
            : (color))

#define ILI9163C_COLOR_TO_BITMASK(color) ( \
    ((ILI9163C_COLORSPACE_TWIDDLE(color) & 0xFF) << 8) | \
    ((ILI9163C_COLORSPACE_TWIDDLE(color) >> 8) & 0xFF) )

/** Buffers for speeding up drawing */
static uint16_t blit_buffer[22*35]; // 22x35 pixels
static uint16_t black_buffer[22*35]; // 22x35 pixels
>>>>>>> b45ef61c

static void frame_glyph(uint32_t xpos, uint32_t ypos, uint32_t glyph_height, uint32_t glyph_width, uint16_t color);


/**
  * @brief Initialize the TFT module
  * @retval none
  */
void tft_init(void)
{
    ili9163c_init();
    ili9163c_set_rotation(3); // Specific for DPS5005
    ili9163c_fill_screen(BLACK);
}

/**
  * @brief Clear the TFT
  * @retval none
  */
void tft_clear(void)
{
    ili9163c_fill_screen(BLACK);
}

/**
  * @brief Blit graphics on TFT
  * @param bits graphics in bgr565 format mathing the specified size
  * @param width width of data
  * @param height of data
  * @param x x position
  * @param y y position
  * @retval none
  */
void tft_blit(uint16_t *bits, uint32_t width, uint32_t height, uint32_t x, uint32_t y)
{
    ili9163c_set_window(x, y, x + width-1, y + height-1);
    gpio_set(TFT_A0_PORT, TFT_A0_PIN);
    (void) spi_dma_transceive((uint8_t*) bits, 2*width*height, 0, 0);
}

/**
  * @brief Blit character on TFT
  * @param size size of character (0:small 1:large)
  * @param ch the character (must be a supported character)
  * @param x x position
  * @param y y position
  * @param w width of bounding box
  * @param h height of bounding box
  * @param color color of the glyph
  * @param highlight if true, the character will be inverted
  * @retval none
  */
void tft_putch(uint8_t size, char ch, uint32_t x, uint32_t y, uint32_t w, uint32_t h, uint16_t color, bool highlight)
{
    uint32_t glyph_index, glyph_width, glyph_height, glyph_size;
    uint32_t xpos, ypos;
    uint16_t *glyph;
    switch(ch) {
        case '0': case '1': case '2': case '3': case '4':
        case '5': case '6': case '7': case '8': case '9':
            glyph_index = ch - '0';
            break;
        case '.':
            glyph_index = 10;
            break;
        case 'V':
            glyph_index = 11;
            break;
        case 'A':
            glyph_index = 12;
            break;
        default:
            dbg_printf("Cannot print character '%c'\n", ch);
            return;
    }
    switch(size) {
        case 18:
            glyph_width = font_18_widths[glyph_index];
            glyph = (uint16_t*) font_18_pix[glyph_index];
            glyph_size = font_18_sizes[glyph_index];
            glyph_height = font_18_height;
            break;
        case 24:
            glyph_width = font_24_widths[glyph_index];
            glyph = (uint16_t*) font_24_pix[glyph_index];
            glyph_size = font_24_sizes[glyph_index];
            glyph_height = font_24_height;
            break;
        case 48:
            glyph_width = font_48_widths[glyph_index];
            glyph = (uint16_t*) font_48_pix[glyph_index];
            glyph_size = font_48_sizes[glyph_index];
            glyph_height = font_48_height;
            break;
        default:
            dbg_printf("Cannot print at size %d\n", (int) size);
            return;
    }

    if (highlight) {
        uint32_t *p = (uint32_t*) &blit_buffer;
        /** @todo Perform memcpy and inversion operation */
        memcpy(blit_buffer, glyph, glyph_size);
        uint32_t i;
        for (i = 0; i < glyph_size/4; i++) { // Invert 32 bits in each go
            p[i] = ~p[i];
        }
        if (glyph_size % 4) { // Bits remaining?
            blit_buffer[2*i] = ~blit_buffer[2*i];
        }
        glyph = blit_buffer;
    }
    else if (color != WHITE) {
        color = ILI9163C_COLOR_TO_BITMASK(color);
        if(is_inverted) {
            color = ~color;
        }
        uint32_t color_mask = (((uint32_t)color & 0xFFFF) << 16) | (color & 0xFFFF);
        uint32_t *p = (uint32_t*) &blit_buffer[0];
        /** @todo Perform memcpy and inversion operation */
        memcpy(blit_buffer, glyph, glyph_size);
        uint32_t i;
        for (i = 0; i < glyph_size/4; i++) {
            p[i] &= color_mask;
        }
        if (glyph_size % 4) { // Bits remaining?
            blit_buffer[2*i] &= color_mask;
        }
        glyph = blit_buffer;
    }

    if (w < glyph_width) {
        w = glyph_width + 2;
    }
    if (h < glyph_height) {
        h = glyph_height + 2;
    }
    xpos = x+(w-glyph_width)/2;
    ypos = y+(h-glyph_height)/2;

    ili9163c_set_window(xpos, ypos, xpos + glyph_width-1, ypos + glyph_height-1);
    gpio_set(TFT_A0_PORT, TFT_A0_PIN);
    (void) spi_dma_transceive((uint8_t*) glyph, 2 * glyph_width * glyph_height, 0, 0);

    if (x < xpos) {
        tft_fill_pattern(x, y, xpos-1, y+h-1, (uint8_t*) black_buffer, sizeof(black_buffer));
    }
    if (xpos+glyph_width < x+w) {
        tft_fill_pattern(xpos+glyph_width, y, x+w, y+h-1, (uint8_t*) black_buffer, sizeof(black_buffer));
    }

    if (highlight) {
        // Add some more highlighting around the glyph
        frame_glyph(xpos, ypos, glyph_height, glyph_width, WHITE);
    } else if (size == 48) { /** @todo Ugly hack as only size 48 can get highlighted */
        // If not highlighted, make sure to erase the highlight (small font will never get highlighted)
        frame_glyph(xpos, ypos, glyph_height, glyph_width, BLACK);
    }
}

/**
  * @brief Fill area with specified pattern
  * @param x1,y1 top left corner
  * @param x2,y2 bottom right corner
  * @param fill buffer to fill from (needs not match the described area)
  * @param fill_size size of buffer
  * @retval none
  */
void tft_fill_pattern(uint32_t x1, uint32_t y1, uint32_t x2, uint32_t y2, uint8_t *fill, uint32_t fill_size)
{
    uint32_t count = 2*(x2-x1+1)*(y2-y1+1);
    ili9163c_set_window(x1, y1, x2, y2);
    gpio_set(TFT_A0_PORT, TFT_A0_PIN);
    while(count) {
        uint32_t c = count < fill_size ? count : fill_size;
        (void) spi_dma_transceive((uint8_t*) fill, c, 0, 0);
        count -= c;
    }
}

/**
  * @brief Fill area with specified color
  * @param x,y top left corner
  * @param w,h width and height
  * @param color in bgr565 format
  * @retval none
  * @todo Change prototype to match tft_fill_pattern (or vice versa)
  */
void tft_fill(uint32_t x, uint32_t y, uint32_t w, uint32_t h, uint16_t color)
{
    uint8_t hi = color >> 8;
    uint8_t lo = color && 0xff;
    int32_t count = 2 * w * h;
    uint8_t fill[] = {hi, lo, hi, lo, hi, lo, hi, lo, hi, lo, hi, lo, hi, lo, hi, lo, hi, lo, hi, lo, hi, lo, hi, lo, hi, lo, hi, lo, hi, lo, hi, lo};
    ili9163c_set_window(x, y, x+w-1, y+h-1);
    gpio_set(TFT_A0_PORT, TFT_A0_PIN);
    while (count > 0) {
        uint32_t len = (uint32_t) count > sizeof(fill) ? sizeof(fill) : (uint32_t) count;
        (void) spi_dma_transceive((uint8_t*) fill, len, 0, 0);
        count -= sizeof(fill);
    }
}

/**
  * @brief Invert display
  * @param invert true to invert, false to restore
  * @retval none
  */
void tft_invert(bool invert)
{
    ili9163c_invert_display(invert);
    is_inverted = invert;
}

/**
  * @brief Get invert mode
  * @retval true if TFT is inverted
  */
bool tft_is_inverted(void)
{
    return is_inverted;
}

/**
  * @brief Draw a highlight frame around a glyph
  * @param xpos x position
  * @param ypos y position
  * @param glyph_height height of frame
  * @param glyph_width width of frame
  * @param color color in bgr565 format
  * @retval none
  */
static void frame_glyph(uint32_t xpos, uint32_t ypos, uint32_t glyph_height, uint32_t glyph_width, uint16_t color)
{
    for (uint32_t i = xpos; i < xpos + glyph_width; i++) {
        ili9163c_draw_pixel(i, ypos-1, color);
        ili9163c_draw_pixel(i, ypos + glyph_height, color);
    }
    for (uint32_t i = ypos; i < ypos + glyph_height; i++) {
        ili9163c_draw_pixel(xpos-1, i, color);
        ili9163c_draw_pixel(xpos + glyph_width, i, color);
    }
}<|MERGE_RESOLUTION|>--- conflicted
+++ resolved
@@ -44,12 +44,6 @@
 
 static bool is_inverted;
 
-<<<<<<< HEAD
-/** Buffers for speeding up drawing 
-  * Must be big enough to store the biggest glyph */
-static uint16_t blit_buffer[FONT_48_MAX_GLYPH_WIDTH*FONT_48_MAX_GLYPH_HEIGHT];
-static uint16_t black_buffer[FONT_48_MAX_GLYPH_WIDTH*FONT_48_MAX_GLYPH_HEIGHT];
-=======
 #define ILI9163C_COLORSPACE_TWIDDLE(color) \
         (((COLORSPACE) == 0) \
             ? (((color) & 0xF800) >> 11) | ((color) & 0x07E0) | (((color) & 0x001F) << 11) \
@@ -60,9 +54,8 @@
     ((ILI9163C_COLORSPACE_TWIDDLE(color) >> 8) & 0xFF) )
 
 /** Buffers for speeding up drawing */
-static uint16_t blit_buffer[22*35]; // 22x35 pixels
-static uint16_t black_buffer[22*35]; // 22x35 pixels
->>>>>>> b45ef61c
+static uint16_t blit_buffer[FONT_48_MAX_GLYPH_WIDTH*FONT_48_MAX_GLYPH_HEIGHT];
+static uint16_t black_buffer[FONT_48_MAX_GLYPH_WIDTH*FONT_48_MAX_GLYPH_HEIGHT];
 
 static void frame_glyph(uint32_t xpos, uint32_t ypos, uint32_t glyph_height, uint32_t glyph_width, uint16_t color);
 
