--- conflicted
+++ resolved
@@ -245,15 +245,9 @@
     .alignment = ui_text_right_aligned,
     .pad_dot = false,
     .color = WHITE,
-<<<<<<< HEAD
-    .value = 70,
-    .min = 0,
-    .max = 120,
-=======
     .value = 0,
     .min = 0,
     .max = 100,
->>>>>>> 1304d94e
     .si_prefix = si_none, // percentage, so 0-100
     .num_digits = 3,
     .num_decimals = 0,
@@ -478,11 +472,7 @@
 
 static void brightness_changed(ui_number_t *item) {
     // update brightness
-<<<<<<< HEAD
-    hw_set_backlight(item->value);
-=======
     hw_set_backlight(item->value * 1.28f);
->>>>>>> 1304d94e
 }
 
 static bool event(uui_t *ui, event_t event, uint8_t data) {
@@ -1108,14 +1098,6 @@
     number_init(&dpsmode_watthour);
     time_init(&dpsmode_timer);
     number_init(&dpsmode_brightness);
-<<<<<<< HEAD
-
-    // third item initialize
-    third_item = &dpsmode_power;
-    third_invalidate = true;
-=======
->>>>>>> 1304d94e
-
 
     uui_add_screen(ui, &dpsmode_screen);
 }