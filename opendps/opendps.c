--- conflicted
+++ resolved
@@ -627,16 +627,6 @@
     static uint64_t last_tft_flash = 0;
     static uint64_t last_lock_flash = 0;
 
-<<<<<<< HEAD
-=======
-    static uint64_t last = 0;
-    /** Update on the first call and every opendps_screen_update_ms ms */
-    if (last > 0 && get_ticks() - last < opendps_screen_update_ms) {
-        return;
-    }
-
-    last = get_ticks();
->>>>>>> 1534f725
     uui_tick(current_ui);
     uui_tick(&main_ui);
 
