/*
 * The MIT License (MIT)
 *
 * Copyright (c) 2017 Johan Kanflo (github.com/kanflo)
 *
 * Permission is hereby granted, free of charge, to any person obtaining a copy
 * of this software and associated documentation files (the "Software"), to deal
 * in the Software without restriction, including without limitation the rights
 * to use, copy, modify, merge, publish, distribute, sublicense, and/or sell
 * copies of the Software, and to permit persons to whom the Software is
 * furnished to do so, subject to the following conditions:
 *
 * The above copyright notice and this permission notice shall be included in
 * all copies or substantial portions of the Software.
 *
 * THE SOFTWARE IS PROVIDED "AS IS", WITHOUT WARRANTY OF ANY KIND, EXPRESS OR
 * IMPLIED, INCLUDING BUT NOT LIMITED TO THE WARRANTIES OF MERCHANTABILITY,
 * FITNESS FOR A PARTICULAR PURPOSE AND NONINFRINGEMENT. IN NO EVENT SHALL THE
 * AUTHORS OR COPYRIGHT HOLDERS BE LIABLE FOR ANY CLAIM, DAMAGES OR OTHER
 * LIABILITY, WHETHER IN AN ACTION OF CONTRACT, TORT OR OTHERWISE, ARISING FROM,
 * OUT OF OR IN CONNECTION WITH THE SOFTWARE OR THE USE OR OTHER DEALINGS IN
 * THE SOFTWARE.
 */

#include <stdint.h>
#include <stdbool.h>
#include <string.h>
#include <rcc.h>
#include <gpio.h>
#include <stdlib.h>
#include <systick.h>
#include <usart.h>
#include <timer.h>
#include "dbg_printf.h"
#include "tick.h"
#include "tft.h"
#include "event.h"
#include "hw.h"
#include "pwrctl.h"
#include "protocol.h"
#include "serialhandler.h"
#include "ili9163c.h"
#include "gfx-padlock.h"
<<<<<<< HEAD
#include "gfx-poweron.h"
#include "gfx-poweroff.h"
=======
// #include "gfx-thermometer.h"
#include "gfx-power.h"
>>>>>>> 1304d94e
#include "gfx-wifi.h"
#include "font-full_small.h"
#include "font-meter_small.h"
#include "font-meter_medium.h"
#include "font-meter_large.h"
#include "gpio.h"
#include "past.h"
#include "pastunits.h"
#include "uui.h"
#include "uui_number.h"
#include "opendps.h"
#include "settings_calibration.h"
#include "my_assert.h"
#ifdef CONFIG_CV_ENABLE
#include "func_cv.h"
#endif // CONFIG_CV_ENABLE
#ifdef CONFIG_CC_ENABLE
#include "func_cc.h"
#endif // CONFIG_CC_ENABLE
#ifdef CONFIG_CL_ENABLE
#include "func_cl.h"
#endif // CONFIG_CL_ENABLE
#ifdef CONFIG_DPSMODE_ENABLE
#include "func_dpsmode.h"
#endif // CONFIG_DPSMODE_ENABLE
#ifdef CONFIG_FUNCGEN_ENABLE
#include "func_gen.h"
#endif // CONFIG_FUNCGEN_ENABLE

#ifdef DPS_EMULATOR
#include "dpsemul.h"
#endif // DPS_EMULATOR

#ifdef CONFIG_SPLASH_SCREEN
#include "logo.h"
#endif // CONFIG_SPLASH_SCREEN

/** How ofter we update the measurements in the UI (ms) */
#define UI_UPDATE_INTERVAL_MS  (100)

/** Timeout for waiting for wifi connction (ms) */
#define WIFI_CONNECT_TIMEOUT  (10000)

/** Blit positions */
#define XPOS_WIFI     (4)
#define XPOS_LOCK    (27)
#define XPOS_INVOLT  (108) /* Right aligned to this position */

/** Constants describing how certain things on the screen flash when needed */
#define WIFI_CONNECTING_FLASHING_PERIOD  (1000)
#define WIFI_ERROR_FLASHING_PERIOD        (500)
#define WIFI_UPGRADING_FLASHING_PERIOD    (250)
#define LOCK_FLASHING_PERIOD              (250)
#define LOCK_FLASHING_COUNTER               (4)
#define TFT_FLASHING_PERIOD               (100)
#define TFT_FLASHING_COUNTER                (2)

static void ui_flash(void);
static void read_past_settings(void);
static void write_past_settings(void);
static void check_master_reset(void);

/** UI settings */
static uint16_t bg_color;
static uint32_t ui_width;
static uint32_t ui_height;

/** Used to make the screen flash */
static uint32_t tft_flashing_period;
static uint32_t tft_flash_counter;

/** Used for flashing the wifi icon */
static uint32_t wifi_status_flashing_period;
static bool wifi_status_visible;

/** Used for flashing the lock icon */
static uint32_t lock_flashing_period;
static bool lock_visible;
static uint32_t lock_flash_counter;

/** Current icon settings */
static wifi_status_t wifi_status;
static bool is_locked;
static bool is_temperature_locked;
static bool is_enabled;

/** Last settings written to past */
static bool     last_tft_inv_setting;

/** Temperature readings, invalid at start */
static int16_t temp1 = INVALID_TEMPERATURE;
static int16_t temp2 = INVALID_TEMPERATURE;

/** display brightness
    73% is closest to previous default (0x5DC0) */
static int8_t last_tft_brightness = 73;

#ifndef CONFIG_TEMPERATURE_ALERT_LEVEL
 #define CONFIG_TEMPERATURE_ALERT_LEVEL  (500)
#endif // CONFIG_TEMPERATURE_ALERT_LEVEL

/** Temperature when the DPS goes into shutdown mode,
    in x10 degrees whatever-temperature-unit-you-prefer */
static int16_t shutdown_temperature = CONFIG_TEMPERATURE_ALERT_LEVEL;

/** Our parameter storage */
static past_t g_past = {
    .blocks = {0x0800f800, 0x0800fc00}
};

/** The function UI displaying the current active function */
#define FUNC_UI_ID (0)
static uui_t func_ui;
/** The settings UI displaying the current active settings screen */
#define SETTINGS_UI_ID (1)
static uui_t settings_ui;
/** The main UI displaying input voltage and such */
static uui_t main_ui;

/** The UI we are currently displaying (func_ui or setting_ui) */
static uui_t *current_ui;


static void main_ui_tick(void);

/* This is the definition of the voltage item in the UI */
ui_number_t input_voltage = {
    {
        .type = ui_item_number,
        .id = 10,
        .x = 0,
        .y = 0,
        .can_focus = false,
    },
    .font_size = FONT_METER_SMALL,
    .alignment = ui_text_right_aligned,
    .pad_dot = false,
    .color = COLOR_INPUT,
    .value = 0,
    .min = 0,
    .max = 0,
    .si_prefix = si_milli,
    .num_digits = 2,
    .num_decimals = 1,
    .unit = unit_volt,
};

/* This is the screen definition */
ui_screen_t main_screen = {
    .name = "main",
    .tick = &main_ui_tick,
    .num_items = 1,
    .items = { (ui_item_t*) &input_voltage }
};

/**
 * @brief      List function names of device
 *
 * @param      names  Output vector holding pointers to the names
 * @param[in]  size   Number of items in the output array
 *
 * @return     Number of items returned
 */
uint32_t opendps_get_function_names(char* names[], size_t size)
{
    uint32_t i;
    for (i = 0; i < current_ui->num_screens && i < size; i++) {
        names[i] = current_ui->screens[i]->name;
    }
    return i;
}

/**
 * @brief      Get current function name
 *
 * @return     Current function name :)
 */
const char* opendps_get_curr_function_name(void)
{
    return (const char*) current_ui->screens[current_ui->cur_screen]->name;
}

/**
 * @brief      Get dpsboot GIT hash string address
 *
 * @return     Return string length on success, else 0
 */
uint32_t opendps_get_boot_git_hash(const char** git_hash)
{
    uint32_t length;
    if (past_read_unit(&g_past, past_boot_git_hash, (const void**) git_hash, &length))
        return length;
    else
        return 0;
}

/**
 * @brief      Get opendps GIT hash string address
 *
 * @return     Return string length on success, else 0
 */
uint32_t opendps_get_app_git_hash(const char** git_hash)
{
    uint32_t length;
    if (past_read_unit(&g_past, past_app_git_hash, (const void**) git_hash, &length))
        return length;
    else
        return 0;
}

/**
 * @brief      List parameter names of current function
 *
 * @param      parameters  Output vector holding pointers to the parameters
 *
 * @return     Number of items returned
 */
uint32_t opendps_get_curr_function_params(ui_parameter_t **parameters)
{
    uint32_t i = 0;
    *parameters = (ui_parameter_t*) &current_ui->screens[current_ui->cur_screen]->parameters;
    while ((*parameters)[i].name[0] != 0) {
        i++;
    }
    return i;
}

/**
 * @brief      Return value of named parameter for current function
 *
 * @param      name       Parameter name
 * @param[in]  value      String representation of parameter value
 * @param      value_len  Length of value buffer
 *
 * @return     true if param exists
 */
bool opendps_get_curr_function_param_value(char *name, char *value, uint32_t value_len)
{
    if (current_ui->screens[current_ui->cur_screen]->get_parameter) {
        return ps_ok == current_ui->screens[current_ui->cur_screen]->get_parameter(name, value, value_len);
    }
    return false;
}

/**
 * @brief      Set parameter to value
 *
 * @param      name   Name of parameter
 * @param      value  Value as a string
 *
 * @return     Status of the operation
 */
set_param_status_t opendps_set_parameter(char *name, char *value)
{
    set_param_status_t status = ps_not_supported;
    if (current_ui->screens[current_ui->cur_screen]->set_parameter) {
        status = current_ui->screens[current_ui->cur_screen]->set_parameter(name, value);
        if (status == ps_ok) {
            uui_refresh(current_ui, true);
        }
    }
    return status;
}

/**
 * @brief      Sets Calibration Data
 *
 * @param      name Name of calibration variable to set
 * @value      value Value to set it to
 *
 * @return     Status of the operation
 */
set_param_status_t opendps_set_calibration(char *name, float *value)
{
    past_id_t param;

    if (strcmp(name,"A_ADC_K")==0){
        param = past_A_ADC_K;
    } else if(strcmp(name,"A_ADC_C")==0){
        param = past_A_ADC_C;
    } else if(strcmp(name,"A_DAC_K")==0){
        param = past_A_DAC_K;
    } else if(strcmp(name,"A_DAC_C")==0){
        param = past_A_DAC_C;
    } else if(strcmp(name,"V_ADC_K")==0){
        param = past_V_ADC_K;
    } else if(strcmp(name,"V_ADC_C")==0){
        param = past_V_ADC_C;
    } else if(strcmp(name,"V_DAC_K")==0){
        param = past_V_DAC_K;
    } else if(strcmp(name,"V_DAC_C")==0){
        param = past_V_DAC_C;
    } else if(strcmp(name,"VIN_ADC_K")==0){
        param = past_VIN_ADC_K;
    } else if(strcmp(name,"VIN_ADC_C")==0){
        param = past_VIN_ADC_C;
    } else {
        return ps_not_supported;
    }

    if (!past_write_unit(&g_past, param, (void*) value, sizeof(*value))) {
        dbg_printf("Error: past write opendps set calibration failed!\n");
        return ps_flash_error;
    }

    /** Re-init pwrctl with new calibration coefs */
    pwrctl_init(&g_past);
    return ps_ok;
}

/**
 * @brief      Clear Calibration Data
 *
 * @return     True on success
 */
bool opendps_clear_calibration(void)
{
    past_erase_unit(&g_past, past_A_ADC_K);
    past_erase_unit(&g_past, past_A_ADC_C);
    past_erase_unit(&g_past, past_A_DAC_K);
    past_erase_unit(&g_past, past_A_DAC_C);
    past_erase_unit(&g_past, past_V_DAC_K);
    past_erase_unit(&g_past, past_V_DAC_C);
    past_erase_unit(&g_past, past_V_ADC_K);
    past_erase_unit(&g_past, past_V_ADC_C);
    past_erase_unit(&g_past, past_VIN_ADC_K);
    past_erase_unit(&g_past, past_VIN_ADC_C);

    /** Re-init pwrctl as calibration coefs have now been cleared */
    pwrctl_init(&g_past);
    uui_refresh(current_ui, false);
    return true;
}

/**
 * @brief      Enable output of current function
 *
 * @param[in]  enable  Enable or disable
 *
 * @return     True if enable was successul
 */
bool opendps_enable_output(bool enable)
{
    if (!is_temperature_locked && current_ui->screens[current_ui->cur_screen]->enable) {
        if (current_ui->screens[current_ui->cur_screen]->is_enabled != enable) {
            event_put(event_button_enable, press_short); /** @todo: call directly as this will not work for temperature alarm */
        }
    } else {
        emu_printf("Output enable failed %s\n", is_temperature_locked ? "due to high temperature" : "");
        return false;
    }
    return true;
}

bool opendps_enable_function_idx(uint32_t index)
{
    if (is_temperature_locked) {
        return false;
    } else {
        uui_set_screen(current_ui, index);
        return true; /** @todo: handle failure */
    }
}

/**
 * @brief      Main UI UUI tick handler :)
 */
static void main_ui_tick(void)
{
    uint16_t i_out_raw, v_in_raw, v_out_raw;
    hw_get_adc_values(&i_out_raw, &v_in_raw, &v_out_raw);
    (void) i_out_raw;
    (void) v_out_raw;

    // update input voltage value
    input_voltage.value = pwrctl_calc_vin(v_in_raw);
    input_voltage.ui.draw(&input_voltage.ui);

    // Update power button
    opendps_update_power_status(is_enabled);
}

/**
  * @brief Initialize the UI
  * @retval none
  */
static void ui_init(void)
{
    bg_color = BLACK;
    ui_width = TFT_WIDTH;
    ui_height = TFT_HEIGHT;

    /** Initialise the function screens */
    uui_init(&func_ui, &g_past);
#ifdef CONFIG_CV_ENABLE
    func_cv_init(&func_ui);
#endif // CONFIG_CV_ENABLE
#ifdef CONFIG_CC_ENABLE
    func_cc_init(&func_ui);
#endif // CONFIG_CC_ENABLE
#ifdef CONFIG_CL_ENABLE
    func_cl_init(&func_ui);
#endif // CONFIG_CL_ENABLE
#ifdef CONFIG_DPSMODE_ENABLE
    func_dpsmode_init(&func_ui);
#endif // CONFIG_DPSMODE_ENABLE
#ifdef CONFIG_FUNCGEN_ENABLE
    func_gen_init(&func_ui);
#endif // CONFIG_FUNCGEN_ENABLE


    /** Initialise the settings screens */
    uui_init(&settings_ui, &g_past);
    settings_calibration_init(&settings_ui);

    /** Initialise the main screens */
    uui_init(&main_ui, &g_past);
    number_init(&input_voltage);
    input_voltage.ui.x = XPOS_INVOLT;
    input_voltage.ui.y = ui_height - font_meter_small_height;
    uui_add_screen(&main_ui, &main_screen);

    /** Activate the UIs */
    current_ui = &func_ui;
    uui_activate(current_ui);
    uui_activate(&main_ui);
}

/**
  * @brief Handle event
  * @param event the received event
  * @param data optional extra data
  * @retval none
  */
static void ui_handle_event(event_t event, uint8_t data)
{
    if (event == event_rot_press && data == press_long) {
        opendps_lock(!is_locked);
        return;
#ifdef CONFIG_INVERT_ENABLE
    } else if (event == event_button_sel && data == press_long) {
        tft_invert(!tft_is_inverted());
        write_past_settings();
        return;
#endif // CONFIG_INVERT_ENABLE
    }

    if (is_locked) {
        switch(event) {
            case event_button_m1:
            case event_button_m2:
            case event_button_sel:
            case event_rot_press:
            case event_rot_left:
            case event_rot_right:
            case event_button_enable:
                lock_flashing_period = LOCK_FLASHING_PERIOD;
                lock_flash_counter = LOCK_FLASHING_COUNTER;
                return;
            default:
                break;
        }
    }

    switch(event) {
        case event_ocp:
            {
#ifdef CONFIG_OCP_DEBUGGING
                uint16_t i_out_raw, v_in_raw, v_out_raw;
                hw_get_adc_values(&i_out_raw, &v_in_raw, &v_out_raw);
                (void) v_in_raw;
                (void) v_out_raw;
                uint16_t trig = hw_get_itrig_ma();
                dbg_printf("%10u OCP: trig:%umA limit:%umA cur:%umA\n", (uint32_t) (get_ticks()), pwrctl_calc_iout(trig), pwrctl_calc_iout(pwrctl_i_limit_raw), pwrctl_calc_iout(i_out_raw));
#endif // CONFIG_OCP_DEBUGGING
                ui_flash(); /** @todo When OCP kicks in, show last I_out on screen */
                opendps_update_power_status(false);
                uui_handle_screen_event(current_ui, event, data);
            }
            break;
        case event_ovp:
            {
#ifdef CONFIG_OVP_DEBUGGING
                uint16_t i_out_raw, v_in_raw, v_out_raw;
                hw_get_adc_values(&i_out_raw, &v_in_raw, &v_out_raw);
                (void) i_out_raw;
                (void) v_in_raw;
                uint16_t trig = hw_get_vtrig_mv();
                dbg_printf("%10u OVP: trig:%umV limit:%umV cur:%umV\n", (uint32_t) (get_ticks()), pwrctl_calc_iout(trig), pwrctl_calc_vout(pwrctl_v_limit_raw), pwrctl_calc_vout(v_out_raw));
#endif // CONFIG_OVP_DEBUGGING
                ui_flash(); /** @todo When OVP kicks in, show last V_out on screen */
                opendps_update_power_status(false);
                uui_handle_screen_event(current_ui, event, data);
            }
            break;
        case event_button_m1_and_m2: ;
            uint8_t target_screen_id = current_ui == &func_ui ? SETTINGS_UI_ID : FUNC_UI_ID; /** Change between the settings and functional screen */
            opendps_change_screen(target_screen_id);
            break;
        case event_button_enable:
#pragma GCC diagnostic ignored "-Wimplicit-fallthrough"
            write_past_settings();
            /** Deliberate fallthrough */
        case event_button_m1:
        case event_button_m2:
        case event_button_sel:
        case event_button_sel_m1:
        case event_button_sel_m2:
        case event_rot_press:
        case event_rot_left:
        case event_rot_right:
        case event_rot_left_m1:
        case event_rot_right_m1:
        case event_rot_left_m2:
        case event_rot_right_m2:
        case event_rot_left_down:
        case event_rot_right_down:
            uui_handle_screen_event(current_ui, event, data);
<<<<<<< HEAD
            uui_refresh(current_ui, false);
=======
            //uui_refresh(current_ui, false);
>>>>>>> 1304d94e
            break;

        case event_rot_left_set:
        case event_rot_right_set:
            // lock out set+rotation when power is on
            if (pwrctl_vout_enabled()) {
                lock_flashing_period = LOCK_FLASHING_PERIOD;
                lock_flash_counter = LOCK_FLASHING_COUNTER;
                break;
            }

            uui_handle_screen_event(current_ui, event, data);
<<<<<<< HEAD
            uui_refresh(current_ui, false);
=======
            //uui_refresh(current_ui, false);
>>>>>>> 1304d94e
            break;

        default:
            break;
    }
}

/**
  * @brief Lock or unlock the UI
  * @param lock true for lock, false for unlock
  * @retval none
  */
void opendps_lock(bool lock)
{
    if (is_locked != lock) {
        is_locked = lock;
        lock_flashing_period = 0;
        if (is_locked) {
            lock_visible = true;
            tft_blit((uint16_t*) gfx_padlock, GFX_PADLOCK_WIDTH, GFX_PADLOCK_HEIGHT, XPOS_LOCK, ui_height-GFX_PADLOCK_HEIGHT);
        } else {
            lock_visible = false;
            tft_fill(XPOS_LOCK, ui_height-GFX_PADLOCK_HEIGHT, GFX_PADLOCK_WIDTH, GFX_PADLOCK_HEIGHT, bg_color);
        }
    }
}

/**
  * @brief Lock or unlock the UI due to a temperature alarm
  * @param lock true for lock, false for unlock
  * @retval none
  */
void opendps_temperature_lock(bool lock)
{
    if (is_temperature_locked != lock) {
        is_temperature_locked = lock;
        if (is_temperature_locked) {
            emu_printf("DPS disabled due to temperature\n");
            /** @todo Right now we cannot use opendps_enable_output here */
            uui_disable_cur_screen(current_ui);
            tft_clear();
            uui_show(current_ui, false);
            uui_show(&main_ui, false);
            // tft_blit((uint16_t*) gfx_thermometer, GFX_THERMOMETER_WIDTH, GFX_THERMOMETER_HEIGHT, 1+(ui_width-GFX_THERMOMETER_WIDTH)/2, 30);
        } else {
            emu_printf("DPS enabled due to temperature\n");
            tft_clear();
            uui_show(current_ui, true);
            uui_show(&main_ui, true);
            uui_refresh(current_ui, true);
            uui_refresh(&main_ui, true);
        }
    }
}

/**
  * @brief Do periodical updates in the UI
  * @retval none
  */
static void ui_tick(void)
{
    static uint64_t last_wifi_update = 0;
    static uint64_t last_tft_flash = 0;
    static uint64_t last_lock_flash = 0;

    static uint64_t last = 0;
    /** Update on the first call and every UI_UPDATE_INTERVAL_MS ms */
    if (last > 0 && get_ticks() - last < UI_UPDATE_INTERVAL_MS) {
        return;
    }

    last = get_ticks();
    uui_tick(current_ui);
    uui_tick(&main_ui);

#ifndef CONFIG_SPLASH_SCREEN
    {
        // Light up the display now that the UI has been drawn
        static bool first = true;
        if (first) {
            hw_enable_backlight(last_tft_brightness);
            first = false;
        }
    }
#endif // CONFIG_SPLASH_SCREEN

    if (wifi_status_flashing_period > 0 && get_ticks() - last_wifi_update > wifi_status_flashing_period) {
        last_wifi_update = get_ticks();
        if (wifi_status_visible) {
            tft_fill(XPOS_WIFI, ui_height-GFX_WIFI_HEIGHT, GFX_WIFI_WIDTH, GFX_WIFI_HEIGHT, bg_color);
        } else {
            tft_blit((uint16_t*) gfx_wifi, GFX_WIFI_WIDTH, GFX_WIFI_HEIGHT, XPOS_WIFI, ui_height-GFX_WIFI_HEIGHT);
        }
        wifi_status_visible = !wifi_status_visible;
    }

    if (lock_flashing_period > 0 && get_ticks() - last_lock_flash > lock_flashing_period) {
        last_lock_flash = get_ticks();
        lock_visible = !lock_visible;
        if (lock_visible) {
            tft_blit((uint16_t*) gfx_padlock, GFX_PADLOCK_WIDTH, GFX_PADLOCK_HEIGHT, XPOS_LOCK, ui_height-GFX_PADLOCK_HEIGHT);
        } else {
            tft_fill(XPOS_LOCK, ui_height-GFX_PADLOCK_HEIGHT, GFX_PADLOCK_WIDTH, GFX_PADLOCK_HEIGHT, bg_color);
        }
        lock_flash_counter--;
        if (lock_flash_counter == 0) {
            lock_visible = true;
            /** If the user hammers the locked buttons we might end up with an
                invisible locking symbol at the end of the flashing */
            tft_blit((uint16_t*) gfx_padlock, GFX_PADLOCK_WIDTH, GFX_PADLOCK_HEIGHT, XPOS_LOCK, ui_height-GFX_PADLOCK_HEIGHT);
            lock_flashing_period = 0;
        }
    }

    if (tft_flashing_period > 0 && get_ticks() - last_tft_flash > tft_flashing_period) {
        last_tft_flash = get_ticks();
        tft_flash_counter--;
        tft_invert(!tft_is_inverted());
        if (tft_flash_counter == 0) {
            tft_flashing_period = 0;
        }
    }

    if (wifi_status == wifi_connecting && get_ticks() > WIFI_CONNECT_TIMEOUT) {
        opendps_update_wifi_status(wifi_off);
    }
}

/**
  * @brief Handle ping
  * @retval none
  */
void opendps_handle_ping(void)
{
    ui_flash();
}

/**
  * @brief Update wifi status icon
  * @param status new wifi status
  * @retval none
  */
void opendps_update_wifi_status(wifi_status_t status)
{
    if (wifi_status != status) {
        wifi_status = status;
        switch(wifi_status) {
            case wifi_off:
                wifi_status_flashing_period = 0;
                wifi_status_visible = true;
                tft_fill(XPOS_WIFI, ui_height-GFX_WIFI_HEIGHT, GFX_WIFI_WIDTH, GFX_WIFI_HEIGHT, bg_color);
                break;
            case wifi_connecting:
                wifi_status_flashing_period = WIFI_CONNECTING_FLASHING_PERIOD;
                break;
            case wifi_connected:
                wifi_status_flashing_period = 0;
                wifi_status_visible = false;
                tft_blit((uint16_t*) gfx_wifi, GFX_WIFI_WIDTH, GFX_WIFI_HEIGHT, XPOS_WIFI, ui_height-GFX_WIFI_HEIGHT);
                break;
            case wifi_error:
                wifi_status_flashing_period = WIFI_ERROR_FLASHING_PERIOD;
                break;
            case wifi_upgrading:
                wifi_status_flashing_period = WIFI_UPGRADING_FLASHING_PERIOD;
                break;
        }
    }
}

/**
  * @brief Update power enable status icon
  * @param enabled new power status
  * @retval none
  */
void opendps_update_power_status(bool enabled)
{
	is_enabled = enabled;

	if (is_enabled) {
		tft_blit((uint16_t*) gfx_poweron,
				GFX_POWERON_WIDTH, GFX_POWERON_HEIGHT,
				TFT_WIDTH-GFX_POWERON_WIDTH, TFT_HEIGHT-GFX_POWERON_HEIGHT);
	} else {
		tft_blit((uint16_t*) gfx_poweroff,
				GFX_POWERON_WIDTH, GFX_POWERON_HEIGHT,
				TFT_WIDTH-GFX_POWERON_WIDTH, TFT_HEIGHT-GFX_POWERON_HEIGHT);
	}
}

/**
  * @brief Set temperatures
  * @param temp1 first temperature we can deal with
  * @param temp2 second temperature we can deal with
  * @retval none
  */
void opendps_set_temperature(int16_t _temp1, int16_t _temp2)
{
    temp1 = _temp1;
    temp2 = _temp2;
    bool alert = temp1 > shutdown_temperature || temp2 > shutdown_temperature;
    opendps_temperature_lock(alert);
    emu_printf("Got temperature %d and %d %s\n", temp1, temp2, alert ? "[ALERT]" : "");
}

/**
  * @brief Get temperatures
  * @param temp1 first temperature we can deal with
  * @param temp2 second temperature we can deal with
  * @retval none
  */
void opendps_get_temperature(int16_t *_temp1, int16_t *_temp2, bool *temp_shutdown)
{
    assert(_temp1);
    assert(_temp2);
    assert(temp_shutdown);
    *_temp1 = temp1;
    *_temp2 = temp2;
    *temp_shutdown = is_temperature_locked;
}

/**
 * @brief      Upgrade was requested by the protocol handler
 */
void opendps_upgrade_start(void)
{
    /** Bootloader does not know how to garbage collect past, perform if needed */
    (void) past_gc_check(&g_past);
    scb_reset_system();
}

/**
 * @brief      Change the current screen
 *
 * @param[in]  screen_id  The screen ID to change to
 *
 * @return     True if successful
 */
bool opendps_change_screen(uint8_t screen_id)
{
    if (screen_id != FUNC_UI_ID && screen_id != SETTINGS_UI_ID)
        return false;

    uui_disable_cur_screen(current_ui); /** Turn off the output */
    opendps_update_power_status(false); /** Update the power icon status */

    if (screen_id == FUNC_UI_ID)
        current_ui = &func_ui;
    else if (screen_id == SETTINGS_UI_ID)
        current_ui = &settings_ui;

    tft_clear(); /** Clear any previous screen */
    uui_activate(current_ui);

    return true;
}

#ifdef CONFIG_SPLASH_SCREEN
/**
  * @brief Draw splash screen
  * @retval none
  */
static void ui_draw_splash_screen(void)
{
    tft_blit((uint16_t*) logo, logo_width, logo_height, (ui_width-logo_width)/2, (ui_height-logo_height)/2);
}
#endif // CONFIG_SPLASH_SCREEN

/**
  * @brief Flash the TFT once
  * @retval none
  */
static void ui_flash(void)
{
    tft_flashing_period = TFT_FLASHING_PERIOD;
    tft_flash_counter = TFT_FLASHING_COUNTER;
}

/**
  * @brief Read settings from past
  * @retval none
  */
static void read_past_settings(void)
{
    bool     inverse_setting = false;
    uint32_t length;
    uint32_t *p = 0;
    if (past_read_unit(&g_past, past_tft_inversion, (const void**) &p, &length)) {
        if (p) {
            inverse_setting = !!(*p);
        }
    }
    tft_invert(inverse_setting);

    if (past_read_unit(&g_past, past_tft_brightness, (const void**) &p, &length)) {
        if (p) {
            last_tft_brightness = *p;
        }
    }
    hw_set_backlight(last_tft_brightness);


#ifdef GIT_VERSION
    /** Update app git hash in past if needed */
    char *ver = 0;
    bool exists = past_read_unit(&g_past, past_app_git_hash, (const void**) &ver, &length);

    if (!exists) /** If hash isn't stored in past then write it in */
    {
        if (!past_write_unit(&g_past, past_app_git_hash, (void*) &GIT_VERSION, strlen(GIT_VERSION))) {
            dbg_printf("Error: past write app git hash failed!\n"); /** @todo Handle past write errors */
        }
    }
    else if (strncmp(ver, GIT_VERSION, length) != 0) /** Else if hash is stored in past but is different then update it */
    {
        if (!past_write_unit(&g_past, past_app_git_hash, (void*) &GIT_VERSION, strlen(GIT_VERSION))) {
            dbg_printf("Error: past write app git hash failed!\n"); /** @todo Handle past write errors */
        }
    }
#endif // GIT_VERSION
}

/**
  * @brief Write changed settings to past. Checked when exiting edit mode,
  *        enabling power out or inverting the display.
  * @retval none
  */
static void write_past_settings(void)
{

    if (tft_is_inverted() != last_tft_inv_setting) {
        last_tft_inv_setting = tft_is_inverted();
        uint32_t setting = last_tft_inv_setting;
        if (!past_write_unit(&g_past, past_tft_inversion, (void*) &setting, sizeof(setting))) {
            /** @todo Handle past write errors */
            dbg_printf("Error: past write inv failed!\n");
        }
    }

    if(hw_get_backlight() != last_tft_brightness) {
        last_tft_brightness = hw_get_backlight();
        uint32_t setting = last_tft_brightness;
        if (!past_write_unit(&g_past, past_tft_brightness, (void*) &setting, sizeof(setting))) {
            /** @todo Handle past write errors */
            dbg_printf("Error: past write inv failed!\n");
        }
    }
}

/**
  * @brief Check if user wants master reset, resetting the past area
  * @retval none
  */
static void check_master_reset(void)
{
    if (hw_sel_button_pressed()) {
        dbg_printf("Master reset\n");
        if (!past_format(&g_past)) {
            /** @todo Handle past format errors */
            dbg_printf("Error: past formatting failed!\n");
        }
    }
}

/**
  * @brief This is the app event handler, pulling an event off the event queue
  *        and reacting on it.
  * @retval None
  */
static void event_handler(void)
{
    while(1) {
        event_t event;
        uint8_t data = 0;
        if (!event_get(&event, &data)) {
            hw_longpress_check();
            ui_tick();
        } else {
            if (event) {
                emu_printf(" Event %d 0x%02x\n", event, data);
            }
            switch(event) {
                case event_none:
                    dbg_printf("Weird, should not receive 'none events'\n");
                    break;
                case event_uart_rx:
                    serial_handle_rx_char(data);
                    break;
                case event_ocp:
                    break;
                default:
                    break;
            }
            ui_handle_event(event, data);
        }
    }
}

/**
  * @brief Ye olde main
  * @retval preferably none
  */
int main(int argc, char const *argv[])
{
    hw_init();

#ifdef CONFIG_COMMANDLINE
    dbg_printf("Welcome to OpenDPS!\n");
    dbg_printf("Try 'help;' for, well, help (note the semicolon).\n");
#endif // CONFIG_COMMANDLINE

    tft_init();
    delay_ms(50); // Without this delay we will observe some flickering
    tft_clear();
#ifdef DPS_EMULATOR
    dps_emul_init(&g_past, argc, argv);
#else // DPS_EMULATOR
    (void) argc;
    (void) argv;
    g_past.blocks[0] = 0x0800f800;
    g_past.blocks[1] = 0x0800fc00;
#endif // DPS_EMULATOR
    if (!past_init(&g_past)) {
        dbg_printf("Error: past init failed!\n");
        /** @todo Handle past init failure */
    }

    pwrctl_init(&g_past); // Must be after DAC init and Past init
    event_init();
    check_master_reset();
    read_past_settings();
    ui_init();

#ifdef CONFIG_WIFI
    /** Rationale: the ESP8266 could send this message when it starts up but
      * the current implementation spews wifi/network related messages on the
      * UART meaning this message got lost. The ESP will however send the
      * wifi_connected status when it connects but if that does not happen, the
      * ui module will turn off the wifi icon after 10s to save the user's
      * sanity
      */
    opendps_update_wifi_status(wifi_connecting);
#endif // CONFIG_WIFI

#ifdef CONFIG_SPLASH_SCREEN
    tft_clear();
    ui_draw_splash_screen();
    hw_enable_backlight(last_tft_brightness);
    delay_ms(750);
    tft_clear();
    uui_refresh(current_ui, true);
#endif // CONFIG_SPLASH_SCREEN
    event_handler();
    return 0;
}<|MERGE_RESOLUTION|>--- conflicted
+++ resolved
@@ -41,13 +41,8 @@
 #include "serialhandler.h"
 #include "ili9163c.h"
 #include "gfx-padlock.h"
-<<<<<<< HEAD
 #include "gfx-poweron.h"
 #include "gfx-poweroff.h"
-=======
-// #include "gfx-thermometer.h"
-#include "gfx-power.h"
->>>>>>> 1304d94e
 #include "gfx-wifi.h"
 #include "font-full_small.h"
 #include "font-meter_small.h"
@@ -566,11 +561,7 @@
         case event_rot_left_down:
         case event_rot_right_down:
             uui_handle_screen_event(current_ui, event, data);
-<<<<<<< HEAD
-            uui_refresh(current_ui, false);
-=======
             //uui_refresh(current_ui, false);
->>>>>>> 1304d94e
             break;
 
         case event_rot_left_set:
@@ -583,11 +574,7 @@
             }
 
             uui_handle_screen_event(current_ui, event, data);
-<<<<<<< HEAD
-            uui_refresh(current_ui, false);
-=======
             //uui_refresh(current_ui, false);
->>>>>>> 1304d94e
             break;
 
         default:
