/*
 * The MIT License (MIT)
 *
 * Copyright (c) 2017 Johan Kanflo (github.com/kanflo)
 *
 * Permission is hereby granted, free of charge, to any person obtaining a copy
 * of this software and associated documentation files (the "Software"), to deal
 * in the Software without restriction, including without limitation the rights
 * to use, copy, modify, merge, publish, distribute, sublicense, and/or sell
 * copies of the Software, and to permit persons to whom the Software is
 * furnished to do so, subject to the following conditions:
 *
 * The above copyright notice and this permission notice shall be included in
 * all copies or substantial portions of the Software.
 *
 * THE SOFTWARE IS PROVIDED "AS IS", WITHOUT WARRANTY OF ANY KIND, EXPRESS OR
 * IMPLIED, INCLUDING BUT NOT LIMITED TO THE WARRANTIES OF MERCHANTABILITY,
 * FITNESS FOR A PARTICULAR PURPOSE AND NONINFRINGEMENT. IN NO EVENT SHALL THE
 * AUTHORS OR COPYRIGHT HOLDERS BE LIABLE FOR ANY CLAIM, DAMAGES OR OTHER
 * LIABILITY, WHETHER IN AN ACTION OF CONTRACT, TORT OR OTHERWISE, ARISING FROM,
 * OUT OF OR IN CONNECTION WITH THE SOFTWARE OR THE USE OR OTHER DEALINGS IN
 * THE SOFTWARE.
 */

#include <stdint.h>
#include <stdbool.h>
#include <string.h>
#include <rcc.h>
#include <gpio.h>
#include <stdlib.h>
#include <systick.h>
#include <usart.h>
#include <timer.h>
#include "dbg_printf.h"
#include "tick.h"
#include "tft.h"
#include "event.h"
#include "hw.h"
#include "pwrctl.h"
#include "protocol.h"
#include "serialhandler.h"
#include "ili9163c.h"
#include "gfx-padlock.h"
#include "gfx-poweron.h"
#include "gfx-poweroff.h"
#include "gfx-wifi.h"
#include "font-full_small.h"
#include "font-meter_small.h"
#include "font-meter_medium.h"
#include "font-meter_large.h"
#include "gpio.h"
#include "past.h"
#include "pastunits.h"
#include "uui.h"
#include "uui_number.h"
#include "opendps.h"
#include "settings_calibration.h"
#include "my_assert.h"
#ifdef CONFIG_CV_ENABLE
#include "func_cv.h"
#endif // CONFIG_CV_ENABLE
#ifdef CONFIG_CC_ENABLE
#include "func_cc.h"
#endif // CONFIG_CC_ENABLE
#ifdef CONFIG_CL_ENABLE
#include "func_cl.h"
#endif // CONFIG_CL_ENABLE
#ifdef CONFIG_DPSMODE_ENABLE
#include "func_dpsmode.h"
#endif // CONFIG_DPSMODE_ENABLE
#ifdef CONFIG_FUNCGEN_ENABLE
#include "func_gen.h"
#endif // CONFIG_FUNCGEN_ENABLE

#ifdef DPS_EMULATOR
#include "dpsemul.h"
#endif // DPS_EMULATOR

#ifdef CONFIG_SPLASH_SCREEN
#include "logo.h"
#endif // CONFIG_SPLASH_SCREEN

/** How ofter we update the measurements in the UI (ms) */
#define UI_UPDATE_INTERVAL_MS  (100)

/** Timeout for waiting for wifi connction (ms) */
#define WIFI_CONNECT_TIMEOUT  (10000)

/** Blit positions */
#define XPOS_WIFI     (4)
#define XPOS_LOCK    (27)
#define XPOS_INVOLT  (108) /* Right aligned to this position */

/** Constants describing how certain things on the screen flash when needed */
#define WIFI_CONNECTING_FLASHING_PERIOD  (1000)
#define WIFI_ERROR_FLASHING_PERIOD        (500)
#define WIFI_UPGRADING_FLASHING_PERIOD    (250)
#define LOCK_FLASHING_PERIOD              (250)
#define LOCK_FLASHING_COUNTER               (4)
#define TFT_FLASHING_PERIOD               (100)
#define TFT_FLASHING_COUNTER                (2)

static void ui_flash(void);
static void read_past_settings(void);
static void write_past_settings(void);
static void check_master_reset(void);

/** UI settings */
static uint16_t bg_color;
static uint32_t ui_width;
static uint32_t ui_height;

/** Used to make the screen flash */
static uint32_t tft_flashing_period;
static uint32_t tft_flash_counter;

/** Used for flashing the wifi icon */
static uint32_t wifi_status_flashing_period;
static bool wifi_status_visible;

/** Used for flashing the lock icon */
static uint32_t lock_flashing_period;
static bool lock_visible;
static uint32_t lock_flash_counter;

/** Current icon settings */
static wifi_status_t wifi_status;
static bool is_locked;
static bool is_temperature_locked;
static bool is_enabled;

/** Last settings written to past */
static bool     last_tft_inv_setting;

/** Temperature readings, invalid at start */
static int16_t temp1 = INVALID_TEMPERATURE;
static int16_t temp2 = INVALID_TEMPERATURE;

/** display brightness
    73% is closest to previous default (0x5DC0) */
static int8_t last_tft_brightness = 73;

#ifndef CONFIG_TEMPERATURE_ALERT_LEVEL
 #define CONFIG_TEMPERATURE_ALERT_LEVEL  (500)
#endif // CONFIG_TEMPERATURE_ALERT_LEVEL

/** Temperature when the DPS goes into shutdown mode,
    in x10 degrees whatever-temperature-unit-you-prefer */
static int16_t shutdown_temperature = CONFIG_TEMPERATURE_ALERT_LEVEL;

/** Our parameter storage */
static past_t g_past = {
    .blocks = {0x0800f800, 0x0800fc00}
};

/** The function UI displaying the current active function */
#define FUNC_UI_ID (0)
static uui_t func_ui;
/** The settings UI displaying the current active settings screen */
#define SETTINGS_UI_ID (1)
static uui_t settings_ui;
/** The main UI displaying input voltage and such */
static uui_t main_ui;

/** The UI we are currently displaying (func_ui or setting_ui) */
static uui_t *current_ui;


static void main_ui_tick(void);

/* This is the definition of the voltage item in the UI */
ui_number_t input_voltage = {
    {
        .type = ui_item_number,
        .id = 10,
        .x = 0,
        .y = 0,
        .can_focus = false,
    },
    .font_size = FONT_METER_SMALL,
    .alignment = ui_text_right_aligned,
    .pad_dot = false,
    .color = COLOR_INPUT,
    .value = 0,
    .min = 0,
    .max = 0,
    .si_prefix = si_milli,
    .num_digits = 2,
    .num_decimals = 1,
    .unit = unit_volt,
};

/* This is the screen definition */
ui_screen_t main_screen = {
    .name = "main",
    .tick = &main_ui_tick,
    .num_items = 1,
    .items = { (ui_item_t*) &input_voltage }
};

/**
 * @brief      List function names of device
 *
 * @param      names  Output vector holding pointers to the names
 * @param[in]  size   Number of items in the output array
 *
 * @return     Number of items returned
 */
uint32_t opendps_get_function_names(char* names[], size_t size)
{
    uint32_t i;
    for (i = 0; i < current_ui->num_screens && i < size; i++) {
        names[i] = current_ui->screens[i]->name;
    }
    return i;
}

/**
 * @brief      Get current function name
 *
 * @return     Current function name :)
 */
const char* opendps_get_curr_function_name(void)
{
    return (const char*) current_ui->screens[current_ui->cur_screen]->name;
}

/**
 * @brief      Get dpsboot GIT hash string address
 *
 * @return     Return string length on success, else 0
 */
uint32_t opendps_get_boot_git_hash(const char** git_hash)
{
    uint32_t length;
    if (past_read_unit(&g_past, past_boot_git_hash, (const void**) git_hash, &length))
        return length;
    else
        return 0;
}

/**
 * @brief      Get opendps GIT hash string address
 *
 * @return     Return string length on success, else 0
 */
uint32_t opendps_get_app_git_hash(const char** git_hash)
{
    uint32_t length;
    if (past_read_unit(&g_past, past_app_git_hash, (const void**) git_hash, &length))
        return length;
    else
        return 0;
}

/**
 * @brief      List parameter names of current function
 *
 * @param      parameters  Output vector holding pointers to the parameters
 *
 * @return     Number of items returned
 */
uint32_t opendps_get_curr_function_params(ui_parameter_t **parameters)
{
    uint32_t i = 0;
    *parameters = (ui_parameter_t*) &current_ui->screens[current_ui->cur_screen]->parameters;
    while ((*parameters)[i].name[0] != 0) {
        i++;
    }
    return i;
}

/**
 * @brief      Return value of named parameter for current function
 *
 * @param      name       Parameter name
 * @param[in]  value      String representation of parameter value
 * @param      value_len  Length of value buffer
 *
 * @return     true if param exists
 */
bool opendps_get_curr_function_param_value(char *name, char *value, uint32_t value_len)
{
    if (current_ui->screens[current_ui->cur_screen]->get_parameter) {
        return ps_ok == current_ui->screens[current_ui->cur_screen]->get_parameter(name, value, value_len);
    }
    return false;
}

/**
 * @brief      Set parameter to value
 *
 * @param      name   Name of parameter
 * @param      value  Value as a string
 *
 * @return     Status of the operation
 */
set_param_status_t opendps_set_parameter(char *name, char *value)
{
    set_param_status_t status = ps_not_supported;
    if (current_ui->screens[current_ui->cur_screen]->set_parameter) {
        status = current_ui->screens[current_ui->cur_screen]->set_parameter(name, value);
        if (status == ps_ok) {
            uui_refresh(current_ui, true);
        }
    }
    return status;
}

/**
 * @brief      Sets Calibration Data
 *
 * @param      name Name of calibration variable to set
 * @value      value Value to set it to
 *
 * @return     Status of the operation
 */
set_param_status_t opendps_set_calibration(char *name, float *value)
{
    past_id_t param;

    if (strcmp(name,"A_ADC_K")==0){
        param = past_A_ADC_K;
    } else if(strcmp(name,"A_ADC_C")==0){
        param = past_A_ADC_C;
    } else if(strcmp(name,"A_DAC_K")==0){
        param = past_A_DAC_K;
    } else if(strcmp(name,"A_DAC_C")==0){
        param = past_A_DAC_C;
    } else if(strcmp(name,"V_ADC_K")==0){
        param = past_V_ADC_K;
    } else if(strcmp(name,"V_ADC_C")==0){
        param = past_V_ADC_C;
    } else if(strcmp(name,"V_DAC_K")==0){
        param = past_V_DAC_K;
    } else if(strcmp(name,"V_DAC_C")==0){
        param = past_V_DAC_C;
    } else if(strcmp(name,"VIN_ADC_K")==0){
        param = past_VIN_ADC_K;
    } else if(strcmp(name,"VIN_ADC_C")==0){
        param = past_VIN_ADC_C;
    } else {
        return ps_not_supported;
    }

    if (!past_write_unit(&g_past, param, (void*) value, sizeof(*value))) {
        dbg_printf("Error: past write opendps set calibration failed!\n");
        return ps_flash_error;
    }

    /** Re-init pwrctl with new calibration coefs */
    pwrctl_init(&g_past);
    return ps_ok;
}

/**
 * @brief      Clear Calibration Data
 *
 * @return     True on success
 */
bool opendps_clear_calibration(void)
{
    past_erase_unit(&g_past, past_A_ADC_K);
    past_erase_unit(&g_past, past_A_ADC_C);
    past_erase_unit(&g_past, past_A_DAC_K);
    past_erase_unit(&g_past, past_A_DAC_C);
    past_erase_unit(&g_past, past_V_DAC_K);
    past_erase_unit(&g_past, past_V_DAC_C);
    past_erase_unit(&g_past, past_V_ADC_K);
    past_erase_unit(&g_past, past_V_ADC_C);
    past_erase_unit(&g_past, past_VIN_ADC_K);
    past_erase_unit(&g_past, past_VIN_ADC_C);

    /** Re-init pwrctl as calibration coefs have now been cleared */
    pwrctl_init(&g_past);
    uui_refresh(current_ui, false);
    return true;
}

/**
 * @brief      Enable output of current function
 *
 * @param[in]  enable  Enable or disable
 *
 * @return     True if enable was successul
 */
bool opendps_enable_output(bool enable)
{
    if (!is_temperature_locked && current_ui->screens[current_ui->cur_screen]->enable) {
        if (current_ui->screens[current_ui->cur_screen]->is_enabled != enable) {
            event_put(event_button_enable, press_short); /** @todo: call directly as this will not work for temperature alarm */
        }
    } else {
        emu_printf("Output enable failed %s\n", is_temperature_locked ? "due to high temperature" : "");
        return false;
    }
    return true;
}

bool opendps_enable_function_idx(uint32_t index)
{
    if (is_temperature_locked) {
        return false;
    } else {
        uui_set_screen(current_ui, index);
        return true; /** @todo: handle failure */
    }
}

/**
 * @brief      Main UI UUI tick handler :)
 */
static void main_ui_tick(void)
{
    uint16_t i_out_raw, v_in_raw, v_out_raw;
    hw_get_adc_values(&i_out_raw, &v_in_raw, &v_out_raw);
    (void) i_out_raw;
    (void) v_out_raw;

    // update input voltage value
    input_voltage.value = pwrctl_calc_vin(v_in_raw);
    input_voltage.ui.draw(&input_voltage.ui);

    // Update power button
    opendps_update_power_status(is_enabled);
}

/**
  * @brief Initialize the UI
  * @retval none
  */
static void ui_init(void)
{
    bg_color = BLACK;
    ui_width = TFT_WIDTH;
    ui_height = TFT_HEIGHT;

    /** Initialise the function screens */
    uui_init(&func_ui, &g_past);
#ifdef CONFIG_CV_ENABLE
    func_cv_init(&func_ui);
#endif // CONFIG_CV_ENABLE
#ifdef CONFIG_CC_ENABLE
    func_cc_init(&func_ui);
#endif // CONFIG_CC_ENABLE
#ifdef CONFIG_CL_ENABLE
    func_cl_init(&func_ui);
#endif // CONFIG_CL_ENABLE
#ifdef CONFIG_DPSMODE_ENABLE
    func_dpsmode_init(&func_ui);
#endif // CONFIG_DPSMODE_ENABLE
#ifdef CONFIG_FUNCGEN_ENABLE
    func_gen_init(&func_ui);
#endif // CONFIG_FUNCGEN_ENABLE


    /** Initialise the settings screens */
    uui_init(&settings_ui, &g_past);
    settings_calibration_init(&settings_ui);

    /** Initialise the main screens */
    uui_init(&main_ui, &g_past);
    number_init(&input_voltage);
    input_voltage.ui.x = XPOS_INVOLT;
    input_voltage.ui.y = ui_height - font_meter_small_height;
    uui_add_screen(&main_ui, &main_screen);

    /** Activate the UIs */
    current_ui = &func_ui;
    uui_activate(current_ui);
    uui_activate(&main_ui);
}

/**
  * @brief Handle event
  * @param event the received event
  * @param data optional extra data
  * @retval none
  */
static void ui_handle_event(event_t event, uint8_t data)
{
    if (event == event_rot_press && data == press_long) {
        opendps_lock(!is_locked);
        return;
<<<<<<< HEAD
#ifdef CONFIG_INVERT_ENABLE
=======

>>>>>>> 0bd367f1
    } else if (event == event_button_sel && data == press_long) {
        tft_invert(!tft_is_inverted());
        write_past_settings();
        return;
#endif // CONFIG_INVERT_ENABLE
    }

    if (is_locked) {
        lock_flashing_period = LOCK_FLASHING_PERIOD;
        lock_flash_counter = LOCK_FLASHING_COUNTER;
    }

    switch(event) {
        case event_ocp:
            {
#ifdef CONFIG_OCP_DEBUGGING
                uint16_t i_out_raw, v_in_raw, v_out_raw;
                hw_get_adc_values(&i_out_raw, &v_in_raw, &v_out_raw);
                (void) v_in_raw;
                (void) v_out_raw;
                uint16_t trig = hw_get_itrig_ma();
                dbg_printf("%10u OCP: trig:%umA limit:%umA cur:%umA\n", (uint32_t) (get_ticks()), pwrctl_calc_iout(trig), pwrctl_calc_iout(pwrctl_i_limit_raw), pwrctl_calc_iout(i_out_raw));
#endif // CONFIG_OCP_DEBUGGING
                ui_flash(); /** @todo When OCP kicks in, show last I_out on screen */
                opendps_update_power_status(false);
            }
            break;

        case event_ovp:
            {
#ifdef CONFIG_OVP_DEBUGGING
                uint16_t i_out_raw, v_in_raw, v_out_raw;
                hw_get_adc_values(&i_out_raw, &v_in_raw, &v_out_raw);
                (void) i_out_raw;
                (void) v_in_raw;
                uint16_t trig = hw_get_vtrig_mv();
                dbg_printf("%10u OVP: trig:%umV limit:%umV cur:%umV\n", (uint32_t) (get_ticks()), pwrctl_calc_iout(trig), pwrctl_calc_vout(pwrctl_v_limit_raw), pwrctl_calc_vout(v_out_raw));
#endif // CONFIG_OVP_DEBUGGING
                ui_flash(); /** @todo When OVP kicks in, show last V_out on screen */
                opendps_update_power_status(false);
            }
            break;

        case event_button_m1_and_m2: ;
            uint8_t target_screen_id = current_ui == &func_ui ? SETTINGS_UI_ID : FUNC_UI_ID; /** Change between the settings and functional screen */
            opendps_change_screen(target_screen_id);
            break;

        case event_rot_left_set:
        case event_rot_right_set:
            // lock out set+rotation when power is on
            if (pwrctl_vout_enabled()) {
                // TODO: Show only briefly?
                lock_flashing_period = LOCK_FLASHING_PERIOD;
                lock_flash_counter = LOCK_FLASHING_COUNTER;
                break;
            }

            break;

        case event_button_enable:
            write_past_settings();
            break;
    }

    uui_handle_screen_event(current_ui, event, data);
}

/**
  * @brief Lock or unlock the UI
  * @param lock true for lock, false for unlock
  * @retval none
  */
void opendps_lock(bool lock)
{
    if (is_locked != lock) {
        is_locked = lock;
        lock_flashing_period = 0;

        if (is_locked) {
            lock_visible = true;
            tft_blit((uint16_t*) gfx_padlock, GFX_PADLOCK_WIDTH, GFX_PADLOCK_HEIGHT, XPOS_LOCK, ui_height-GFX_PADLOCK_HEIGHT);

        } else {
            lock_visible = false;
            tft_fill(XPOS_LOCK, ui_height-GFX_PADLOCK_HEIGHT, GFX_PADLOCK_WIDTH, GFX_PADLOCK_HEIGHT, bg_color);
        }
    }
}

/**
  * @brief Lock or unlock the UI due to a temperature alarm
  * @param lock true for lock, false for unlock
  * @retval none
  */
void opendps_temperature_lock(bool lock)
{
    if (is_temperature_locked != lock) {
        is_temperature_locked = lock;
        if (is_temperature_locked) {
            emu_printf("DPS disabled due to temperature\n");
            /** @todo Right now we cannot use opendps_enable_output here */
            uui_disable_cur_screen(current_ui);
            tft_clear();
            uui_show(current_ui, false);
            uui_show(&main_ui, false);
            // tft_blit((uint16_t*) gfx_thermometer, GFX_THERMOMETER_WIDTH, GFX_THERMOMETER_HEIGHT, 1+(ui_width-GFX_THERMOMETER_WIDTH)/2, 30);
        } else {
            emu_printf("DPS enabled due to temperature\n");
            tft_clear();
            uui_show(current_ui, true);
            uui_show(&main_ui, true);
            uui_refresh(current_ui, true);
            uui_refresh(&main_ui, true);
        }
    }
}

/**
  * @brief Do periodical updates in the UI
  * @retval none
  */
static void ui_tick(void)
{
    static uint64_t last_wifi_update = 0;
    static uint64_t last_tft_flash = 0;
    static uint64_t last_lock_flash = 0;

    uui_tick(current_ui);
    uui_tick(&main_ui);

#ifndef CONFIG_SPLASH_SCREEN
    {
        // Light up the display now that the UI has been drawn
        static bool first = true;
        if (first) {
            hw_enable_backlight(last_tft_brightness);
            first = false;
        }
    }
#endif // CONFIG_SPLASH_SCREEN

    if (wifi_status_flashing_period > 0 && get_ticks() - last_wifi_update > wifi_status_flashing_period) {
        last_wifi_update = get_ticks();
        if (wifi_status_visible) {
            tft_fill(XPOS_WIFI, ui_height-GFX_WIFI_HEIGHT, GFX_WIFI_WIDTH, GFX_WIFI_HEIGHT, bg_color);
        } else {
            tft_blit((uint16_t*) gfx_wifi, GFX_WIFI_WIDTH, GFX_WIFI_HEIGHT, XPOS_WIFI, ui_height-GFX_WIFI_HEIGHT);
        }
        wifi_status_visible = !wifi_status_visible;
    }

    if (lock_flashing_period > 0 && get_ticks() - last_lock_flash > lock_flashing_period) {
        last_lock_flash = get_ticks();
        lock_visible = !lock_visible;
        if (lock_visible) {
            tft_blit((uint16_t*) gfx_padlock, GFX_PADLOCK_WIDTH, GFX_PADLOCK_HEIGHT, XPOS_LOCK, ui_height-GFX_PADLOCK_HEIGHT);
        } else {
            tft_fill(XPOS_LOCK, ui_height-GFX_PADLOCK_HEIGHT, GFX_PADLOCK_WIDTH, GFX_PADLOCK_HEIGHT, bg_color);
        }
        lock_flash_counter--;
        if (lock_flash_counter == 0) {
            lock_visible = true;
            /** If the user hammers the locked buttons we might end up with an
                invisible locking symbol at the end of the flashing */
            tft_blit((uint16_t*) gfx_padlock, GFX_PADLOCK_WIDTH, GFX_PADLOCK_HEIGHT, XPOS_LOCK, ui_height-GFX_PADLOCK_HEIGHT);
            lock_flashing_period = 0;
        }
    }

    if (tft_flashing_period > 0 && get_ticks() - last_tft_flash > tft_flashing_period) {
        last_tft_flash = get_ticks();
        tft_flash_counter--;
        tft_invert(!tft_is_inverted());
        if (tft_flash_counter == 0) {
            tft_flashing_period = 0;
        }
    }

    if (wifi_status == wifi_connecting && get_ticks() > WIFI_CONNECT_TIMEOUT) {
        opendps_update_wifi_status(wifi_off);
    }
}

/**
  * @brief Handle ping
  * @retval none
  */
void opendps_handle_ping(void)
{
    ui_flash();
}

/**
  * @brief Update wifi status icon
  * @param status new wifi status
  * @retval none
  */
void opendps_update_wifi_status(wifi_status_t status)
{
    if (wifi_status != status) {
        wifi_status = status;
        switch(wifi_status) {
            case wifi_off:
                wifi_status_flashing_period = 0;
                wifi_status_visible = true;
                tft_fill(XPOS_WIFI, ui_height-GFX_WIFI_HEIGHT, GFX_WIFI_WIDTH, GFX_WIFI_HEIGHT, bg_color);
                break;
            case wifi_connecting:
                wifi_status_flashing_period = WIFI_CONNECTING_FLASHING_PERIOD;
                break;
            case wifi_connected:
                wifi_status_flashing_period = 0;
                wifi_status_visible = false;
                tft_blit((uint16_t*) gfx_wifi, GFX_WIFI_WIDTH, GFX_WIFI_HEIGHT, XPOS_WIFI, ui_height-GFX_WIFI_HEIGHT);
                break;
            case wifi_error:
                wifi_status_flashing_period = WIFI_ERROR_FLASHING_PERIOD;
                break;
            case wifi_upgrading:
                wifi_status_flashing_period = WIFI_UPGRADING_FLASHING_PERIOD;
                break;
        }
    }
}

/**
  * @brief Update power enable status icon
  * @param enabled new power status
  * @retval none
  */
void opendps_update_power_status(bool enabled)
{
	is_enabled = enabled;

	if (is_enabled) {
		tft_blit((uint16_t*) gfx_poweron,
				GFX_POWERON_WIDTH, GFX_POWERON_HEIGHT,
				TFT_WIDTH-GFX_POWERON_WIDTH, TFT_HEIGHT-GFX_POWERON_HEIGHT);
	} else {
		tft_blit((uint16_t*) gfx_poweroff,
				GFX_POWERON_WIDTH, GFX_POWERON_HEIGHT,
				TFT_WIDTH-GFX_POWERON_WIDTH, TFT_HEIGHT-GFX_POWERON_HEIGHT);
	}
}

/**
  * @brief Set temperatures
  * @param temp1 first temperature we can deal with
  * @param temp2 second temperature we can deal with
  * @retval none
  */
void opendps_set_temperature(int16_t _temp1, int16_t _temp2)
{
    temp1 = _temp1;
    temp2 = _temp2;
    bool alert = temp1 > shutdown_temperature || temp2 > shutdown_temperature;
    opendps_temperature_lock(alert);
    emu_printf("Got temperature %d and %d %s\n", temp1, temp2, alert ? "[ALERT]" : "");
}

/**
  * @brief Get temperatures
  * @param temp1 first temperature we can deal with
  * @param temp2 second temperature we can deal with
  * @retval none
  */
void opendps_get_temperature(int16_t *_temp1, int16_t *_temp2, bool *temp_shutdown)
{
    assert(_temp1);
    assert(_temp2);
    assert(temp_shutdown);
    *_temp1 = temp1;
    *_temp2 = temp2;
    *temp_shutdown = is_temperature_locked;
}

/**
 * @brief      Upgrade was requested by the protocol handler
 */
void opendps_upgrade_start(void)
{
    /** Bootloader does not know how to garbage collect past, perform if needed */
    (void) past_gc_check(&g_past);
    scb_reset_system();
}

/**
 * @brief      Change the current screen
 *
 * @param[in]  screen_id  The screen ID to change to
 *
 * @return     True if successful
 */
bool opendps_change_screen(uint8_t screen_id)
{
    if (screen_id != FUNC_UI_ID && screen_id != SETTINGS_UI_ID)
        return false;

    uui_disable_cur_screen(current_ui); /** Turn off the output */
    opendps_update_power_status(false); /** Update the power icon status */

    if (screen_id == FUNC_UI_ID)
        current_ui = &func_ui;
    else if (screen_id == SETTINGS_UI_ID)
        current_ui = &settings_ui;

    tft_clear(); /** Clear any previous screen */
    uui_activate(current_ui);

    return true;
}

#ifdef CONFIG_SPLASH_SCREEN
/**
  * @brief Draw splash screen
  * @retval none
  */
static void ui_draw_splash_screen(void)
{
    tft_blit((uint16_t*) logo, logo_width, logo_height, (ui_width-logo_width)/2, (ui_height-logo_height)/2);
}
#endif // CONFIG_SPLASH_SCREEN

/**
  * @brief Flash the TFT once
  * @retval none
  */
static void ui_flash(void)
{
    tft_flashing_period = TFT_FLASHING_PERIOD;
    tft_flash_counter = TFT_FLASHING_COUNTER;
}

/**
  * @brief Read settings from past
  * @retval none
  */
static void read_past_settings(void)
{
    bool     inverse_setting = false;
    uint32_t length;
    uint32_t *p = 0;
    if (past_read_unit(&g_past, past_tft_inversion, (const void**) &p, &length)) {
        if (p) {
            inverse_setting = !!(*p);
        }
    }
    tft_invert(inverse_setting);

    if (past_read_unit(&g_past, past_tft_brightness, (const void**) &p, &length)) {
        if (p) {
            last_tft_brightness = *p;
        }
    }
    hw_set_backlight(last_tft_brightness);


#ifdef GIT_VERSION
    /** Update app git hash in past if needed */
    char *ver = 0;
    bool exists = past_read_unit(&g_past, past_app_git_hash, (const void**) &ver, &length);

    if (!exists) /** If hash isn't stored in past then write it in */
    {
        if (!past_write_unit(&g_past, past_app_git_hash, (void*) &GIT_VERSION, strlen(GIT_VERSION))) {
            dbg_printf("Error: past write app git hash failed!\n"); /** @todo Handle past write errors */
        }
    }
    else if (strncmp(ver, GIT_VERSION, length) != 0) /** Else if hash is stored in past but is different then update it */
    {
        if (!past_write_unit(&g_past, past_app_git_hash, (void*) &GIT_VERSION, strlen(GIT_VERSION))) {
            dbg_printf("Error: past write app git hash failed!\n"); /** @todo Handle past write errors */
        }
    }
#endif // GIT_VERSION
}

/**
  * @brief Write changed settings to past. Checked when exiting edit mode,
  *        enabling power out or inverting the display.
  * @retval none
  */
static void write_past_settings(void)
{

    if (tft_is_inverted() != last_tft_inv_setting) {
        last_tft_inv_setting = tft_is_inverted();
        uint32_t setting = last_tft_inv_setting;
        if (!past_write_unit(&g_past, past_tft_inversion, (void*) &setting, sizeof(setting))) {
            /** @todo Handle past write errors */
            dbg_printf("Error: past write inv failed!\n");
        }
    }

    if(hw_get_backlight() != last_tft_brightness) {
        last_tft_brightness = hw_get_backlight();
        uint32_t setting = last_tft_brightness;
        if (!past_write_unit(&g_past, past_tft_brightness, (void*) &setting, sizeof(setting))) {
            /** @todo Handle past write errors */
            dbg_printf("Error: past write inv failed!\n");
        }
    }
}

/**
  * @brief Check if user wants master reset, resetting the past area
  * @retval none
  */
static void check_master_reset(void)
{
    if (hw_sel_button_pressed()) {
        dbg_printf("Master reset\n");
        if (!past_format(&g_past)) {
            /** @todo Handle past format errors */
            dbg_printf("Error: past formatting failed!\n");
        }
    }
}

/**
  * @brief This is the app event handler, pulling an event off the event queue
  *        and reacting on it.
  * @retval None
  */
static void event_handler(void)
{
    static uint64_t last = 0;

    while(1) {
        event_t event;
        uint8_t data = 0;

        if ( ! event_get(&event, &data)) {
            hw_longpress_check();

            /** Update on the first call and every UI_UPDATE_INTERVAL_MS ms */
            if (last <= 0 || get_ticks() - last >= UI_UPDATE_INTERVAL_MS) {
                ui_tick();
            }

            last = get_ticks();

        } else {
            if (event) {
                emu_printf(" Event %d 0x%02x\n", event, data);
            }
            switch(event) {
                case event_none:
                    dbg_printf("Weird, should not receive 'none events'\n");
                    break;
                case event_uart_rx:
                    serial_handle_rx_char(data);
                    break;
                case event_ocp:
                    break;
                default:
                    break;
            }

            ui_handle_event(event, data);

            // call ui_tick immediately because event could have caused UI changes
            ui_tick();
        }
    }
}

/**
  * @brief Ye olde main
  * @retval preferably none
  */
int main(int argc, char const *argv[])
{
    hw_init();

#ifdef CONFIG_COMMANDLINE
    dbg_printf("Welcome to OpenDPS!\n");
    dbg_printf("Try 'help;' for, well, help (note the semicolon).\n");
#endif // CONFIG_COMMANDLINE

    tft_init();
    delay_ms(50); // Without this delay we will observe some flickering
    tft_clear();
#ifdef DPS_EMULATOR
    dps_emul_init(&g_past, argc, argv);
#else // DPS_EMULATOR
    (void) argc;
    (void) argv;
    g_past.blocks[0] = 0x0800f800;
    g_past.blocks[1] = 0x0800fc00;
#endif // DPS_EMULATOR
    if (!past_init(&g_past)) {
        dbg_printf("Error: past init failed!\n");
        /** @todo Handle past init failure */
    }

    pwrctl_init(&g_past); // Must be after DAC init and Past init
    event_init();
    check_master_reset();
    read_past_settings();
    ui_init();

#ifdef CONFIG_WIFI
    /** Rationale: the ESP8266 could send this message when it starts up but
      * the current implementation spews wifi/network related messages on the
      * UART meaning this message got lost. The ESP will however send the
      * wifi_connected status when it connects but if that does not happen, the
      * ui module will turn off the wifi icon after 10s to save the user's
      * sanity
      */
    opendps_update_wifi_status(wifi_connecting);
#endif // CONFIG_WIFI

#ifdef CONFIG_SPLASH_SCREEN
    tft_clear();
    ui_draw_splash_screen();
    hw_enable_backlight(last_tft_brightness);
    delay_ms(750);
    tft_clear();
    uui_refresh(current_ui, true);
#endif // CONFIG_SPLASH_SCREEN
    event_handler();
    return 0;
}<|MERGE_RESOLUTION|>--- conflicted
+++ resolved
@@ -482,11 +482,7 @@
     if (event == event_rot_press && data == press_long) {
         opendps_lock(!is_locked);
         return;
-<<<<<<< HEAD
 #ifdef CONFIG_INVERT_ENABLE
-=======
-
->>>>>>> 0bd367f1
     } else if (event == event_button_sel && data == press_long) {
         tft_invert(!tft_is_inverted());
         write_past_settings();
