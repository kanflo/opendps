/*
 * The MIT License (MIT)
 *
 * Copyright (c) 2017 Johan Kanflo (github.com/kanflo)
 *
 * Permission is hereby granted, free of charge, to any person obtaining a copy
 * of this software and associated documentation files (the "Software"), to deal
 * in the Software without restriction, including without limitation the rights
 * to use, copy, modify, merge, publish, distribute, sublicense, and/or sell
 * copies of the Software, and to permit persons to whom the Software is
 * furnished to do so, subject to the following conditions:
 *
 * The above copyright notice and this permission notice shall be included in
 * all copies or substantial portions of the Software.
 *
 * THE SOFTWARE IS PROVIDED "AS IS", WITHOUT WARRANTY OF ANY KIND, EXPRESS OR
 * IMPLIED, INCLUDING BUT NOT LIMITED TO THE WARRANTIES OF MERCHANTABILITY,
 * FITNESS FOR A PARTICULAR PURPOSE AND NONINFRINGEMENT. IN NO EVENT SHALL THE
 * AUTHORS OR COPYRIGHT HOLDERS BE LIABLE FOR ANY CLAIM, DAMAGES OR OTHER
 * LIABILITY, WHETHER IN AN ACTION OF CONTRACT, TORT OR OTHERWISE, ARISING FROM,
 * OUT OF OR IN CONNECTION WITH THE SOFTWARE OR THE USE OR OTHER DEALINGS IN
 * THE SOFTWARE.
 */

#include <stdint.h>
#include <stdbool.h>
#include <string.h>
#include <rcc.h>
#include <gpio.h>
#include <stdlib.h>
#include <systick.h>
#include <usart.h>
#include <timer.h>
#include "dbg_printf.h"
#include "tick.h"
#include "tft.h"
#include "event.h"
#include "hw.h"
#include "pwrctl.h"
#include "protocol.h"
#include "serialhandler.h"
#include "ili9163c.h"
#include "gfx-padlock.h"
#ifdef CONFIG_THERMAL_LOCKOUT
#include "gfx-thermometer.h"
#endif // CONFIG_THERMAL_LOCKOUT
#ifdef CONFIG_POWER_COLORED
#include "gfx-poweron.h"
#ifdef CONFIG_POWER_OFF_VISIBLE
#include "gfx-poweroff.h"
#endif //CONFIG_POWER_OFF_VISIBLE
#else
#include "gfx-power.h"
#endif //CONFIG_POWER_COLORED
#include "gfx-wifi.h"
#include "font-full_small.h"
#include "font-meter_small.h"
#include "font-meter_medium.h"
#include "font-meter_large.h"
#include "gpio.h"
#include "past.h"
#include "pastunits.h"
#include "uui.h"
#include "uui_number.h"
#include "opendps.h"
#include "settings_calibration.h"
#include "my_assert.h"
#ifdef CONFIG_CV_ENABLE
#include "func_cv.h"
#endif // CONFIG_CV_ENABLE
#ifdef CONFIG_CC_ENABLE
#include "func_cc.h"
#endif // CONFIG_CC_ENABLE
#ifdef CONFIG_CL_ENABLE
#include "func_cl.h"
#endif // CONFIG_CL_ENABLE
#ifdef CONFIG_DPSMODE_ENABLE
#include "func_dpsmode.h"
#endif // CONFIG_DPSMODE_ENABLE
#ifdef CONFIG_FUNCGEN_ENABLE
#include "func_gen.h"
#endif // CONFIG_FUNCGEN_ENABLE
#ifdef CONFIG_SETTINGS_ENABLE
#include "func_settings.h"
#endif // CONFIG_SETTINGS_ENABLE

#ifdef DPS_EMULATOR
#include "dpsemul.h"
#endif // DPS_EMULATOR

#ifdef CONFIG_SPLASH_SCREEN
#include "logo.h"
#endif // CONFIG_SPLASH_SCREEN

/** Timeout for waiting for wifi connction (ms) */
#define WIFI_CONNECT_TIMEOUT  (10000)

/** Blit positions */
#define XPOS_WIFI     (4)
#define XPOS_LOCK    (27)
#define XPOS_INVOLT  (108) /* Right aligned to this position */

/** Constants describing how certain things on the screen flash when needed */
#define WIFI_CONNECTING_FLASHING_PERIOD  (1000)
#define WIFI_ERROR_FLASHING_PERIOD        (500)
#define WIFI_UPGRADING_FLASHING_PERIOD    (250)
#define LOCK_FLASHING_PERIOD              (250)
#define LOCK_FLASHING_COUNTER               (4)
#define TFT_FLASHING_PERIOD               (100)
#define TFT_FLASHING_COUNTER                (2)

static void ui_flash(void);
static void read_past_settings(void);
static void write_past_settings(void);
static void check_master_reset(void);

/** UI settings */
static uint16_t bg_color;
static uint32_t ui_width;
static uint32_t ui_height;
uint32_t opendps_screen_update_ms = 250;

/** Used to make the screen flash */
static uint32_t tft_flashing_period;
static uint32_t tft_flash_counter;

/** Used for flashing the wifi icon */
static uint32_t wifi_status_flashing_period;
static bool wifi_status_visible;

/** Used for flashing the lock icon */
static uint32_t lock_flashing_period;
static bool lock_visible;
static uint32_t lock_flash_counter;

/** Current icon settings */
static wifi_status_t wifi_status;
static bool is_locked;
static bool is_temperature_locked;
static bool is_enabled;

/** Last settings written to past */
static bool     last_tft_inv_setting;

#ifdef CONFIG_THERMAL_LOCKOUT
/** Temperature readings, invalid at start */
static int16_t temp1 = INVALID_TEMPERATURE;
static int16_t temp2 = INVALID_TEMPERATURE;
#endif // CONFIG_THERMAL_LOCKOUT

/** display brightness
    73% is closest to previous default (0x5DC0) */
static int8_t last_tft_brightness = 73;

#ifndef CONFIG_TEMPERATURE_ALERT_LEVEL
 #define CONFIG_TEMPERATURE_ALERT_LEVEL  (500)
#endif // CONFIG_TEMPERATURE_ALERT_LEVEL

#ifdef CONFIG_THERMAL_LOCKOUT
/** Temperature when the DPS goes into shutdown mode,
    in x10 degrees whatever-temperature-unit-you-prefer */
static int16_t shutdown_temperature = CONFIG_TEMPERATURE_ALERT_LEVEL;
#endif // CONFIG_THERMAL_LOCKOUT

/** Our parameter storage */
static past_t g_past = {
    .blocks = {0x0800f800, 0x0800fc00}
};

/** The function UI displaying the current active function */
#define FUNC_UI_ID (0)
static uui_t func_ui;
/** The settings UI displaying the current active settings screen */
#define SETTINGS_UI_ID (1)
static uui_t settings_ui;
/** The main UI displaying input voltage and such */
static uui_t main_ui;

/** The UI we are currently displaying (func_ui or setting_ui) */
static uui_t *current_ui;


static void main_ui_tick(void);

/* This is the definition of the voltage item in the UI */
ui_number_t input_voltage = {
    {
        .type = ui_item_number,
        .id = 10,
        .x = 0,
        .y = 0,
        .can_focus = false,
    },
    .font_size = FONT_METER_SMALL,
    .alignment = ui_text_right_aligned,
    .pad_dot = false,
    .color = COLOR_INPUT,
    .value = 0,
    .min = 0,
    .max = 0,
    .si_prefix = si_milli,
    .num_digits = 2,
    .num_decimals = 1,
    .unit = unit_volt,
};

/* This is the screen definition */
ui_screen_t main_screen = {
    .name = "main",
    .tick = &main_ui_tick,
    .num_items = 1,
    .items = { (ui_item_t*) &input_voltage }
};

/**
 * @brief      List function names of device
 *
 * @param      names  Output vector holding pointers to the names
 * @param[in]  size   Number of items in the output array
 *
 * @return     Number of items returned
 */
uint32_t opendps_get_function_names(char* names[], size_t size)
{
    uint32_t i;
    for (i = 0; i < current_ui->num_screens && i < size; i++) {
        names[i] = current_ui->screens[i]->name;
    }
    return i;
}

/**
 * @brief      Get current function name
 *
 * @return     Current function name :)
 */
const char* opendps_get_curr_function_name(void)
{
    return (const char*) current_ui->screens[current_ui->cur_screen]->name;
}

/**
 * @brief      Get dpsboot GIT hash string address
 *
 * @return     Return string length on success, else 0
 */
uint32_t opendps_get_boot_git_hash(const char** git_hash)
{
    uint32_t length;
    if (past_read_unit(&g_past, past_boot_git_hash, (const void**) git_hash, &length))
        return length;
    else
        return 0;
}

/**
 * @brief      Get opendps GIT hash string address
 *
 * @return     Return string length on success, else 0
 */
uint32_t opendps_get_app_git_hash(const char** git_hash)
{
    uint32_t length;
    if (past_read_unit(&g_past, past_app_git_hash, (const void**) git_hash, &length))
        return length;
    else
        return 0;
}

/**
 * @brief      List parameter names of current function
 *
 * @param      parameters  Output vector holding pointers to the parameters
 *
 * @return     Number of items returned
 */
uint32_t opendps_get_curr_function_params(ui_parameter_t **parameters)
{
    uint32_t i = 0;
    *parameters = (ui_parameter_t*) &current_ui->screens[current_ui->cur_screen]->parameters;
    while ((*parameters)[i].name[0] != 0) {
        i++;
    }
    return i;
}

/**
 * @brief      Return value of named parameter for current function
 *
 * @param      name       Parameter name
 * @param[in]  value      String representation of parameter value
 * @param      value_len  Length of value buffer
 *
 * @return     true if param exists
 */
bool opendps_get_curr_function_param_value(char *name, char *value, uint32_t value_len)
{
    if (current_ui->screens[current_ui->cur_screen]->get_parameter) {
        return ps_ok == current_ui->screens[current_ui->cur_screen]->get_parameter(name, value, value_len);
    }
    return false;
}

/**
 * @brief      Set parameter to value
 *
 * @param      name   Name of parameter
 * @param      value  Value as a string
 *
 * @return     Status of the operation
 */
set_param_status_t opendps_set_parameter(char *name, char *value)
{
    set_param_status_t status = ps_not_supported;
    if (current_ui->screens[current_ui->cur_screen]->set_parameter) {
        status = current_ui->screens[current_ui->cur_screen]->set_parameter(name, value);
        if (status == ps_ok) {
            uui_refresh(current_ui, true);
        }
    }
    return status;
}

/**
 * @brief      Sets Calibration Data
 *
 * @param      name Name of calibration variable to set
 * @value      value Value to set it to
 *
 * @return     Status of the operation
 */
set_param_status_t opendps_set_calibration(char *name, float *value)
{
    past_id_t param;

    if (strcmp(name,"A_ADC_K")==0){
        param = past_A_ADC_K;
    } else if(strcmp(name,"A_ADC_C")==0){
        param = past_A_ADC_C;
    } else if(strcmp(name,"A_DAC_K")==0){
        param = past_A_DAC_K;
    } else if(strcmp(name,"A_DAC_C")==0){
        param = past_A_DAC_C;
    } else if(strcmp(name,"V_ADC_K")==0){
        param = past_V_ADC_K;
    } else if(strcmp(name,"V_ADC_C")==0){
        param = past_V_ADC_C;
    } else if(strcmp(name,"V_DAC_K")==0){
        param = past_V_DAC_K;
    } else if(strcmp(name,"V_DAC_C")==0){
        param = past_V_DAC_C;
    } else if(strcmp(name,"VIN_ADC_K")==0){
        param = past_VIN_ADC_K;
    } else if(strcmp(name,"VIN_ADC_C")==0){
        param = past_VIN_ADC_C;
    } else {
        return ps_not_supported;
    }

    if (!past_write_unit(&g_past, param, (void*) value, sizeof(*value))) {
        dbg_printf("Error: past write opendps set calibration failed!\n");
        return ps_flash_error;
    }

    /** Re-init pwrctl with new calibration coefs */
    pwrctl_init(&g_past);
    return ps_ok;
}

/**
 * @brief      Clear Calibration Data
 *
 * @return     True on success
 */
bool opendps_clear_calibration(void)
{
    past_erase_unit(&g_past, past_A_ADC_K);
    past_erase_unit(&g_past, past_A_ADC_C);
    past_erase_unit(&g_past, past_A_DAC_K);
    past_erase_unit(&g_past, past_A_DAC_C);
    past_erase_unit(&g_past, past_V_DAC_K);
    past_erase_unit(&g_past, past_V_DAC_C);
    past_erase_unit(&g_past, past_V_ADC_K);
    past_erase_unit(&g_past, past_V_ADC_C);
    past_erase_unit(&g_past, past_VIN_ADC_K);
    past_erase_unit(&g_past, past_VIN_ADC_C);

    /** Re-init pwrctl as calibration coefs have now been cleared */
    pwrctl_init(&g_past);
    uui_refresh(current_ui, false);
    return true;
}

/**
 * @brief      Enable output of current function
 *
 * @param[in]  enable  Enable or disable
 *
 * @return     True if enable was successul
 */
bool opendps_enable_output(bool enable)
{
    if (!is_temperature_locked && current_ui->screens[current_ui->cur_screen]->enable) {
        if (current_ui->screens[current_ui->cur_screen]->is_enabled != enable) {
            event_put(event_button_enable, press_short); /** @todo: call directly as this will not work for temperature alarm */
        }
    } else {
        emu_printf("Output enable failed %s\n", is_temperature_locked ? "due to high temperature" : "");
        return false;
    }
    return true;
}

bool opendps_enable_function_idx(uint32_t index)
{
    if (is_temperature_locked) {
        return false;
    } else {
        uui_set_screen(current_ui, index);
        return true; /** @todo: handle failure */
    }
}

/**
 * @brief      Main UI UUI tick handler :)
 */
static void main_ui_tick(void)
{
    uint16_t i_out_raw, v_in_raw, v_out_raw;
    hw_get_adc_values(&i_out_raw, &v_in_raw, &v_out_raw);
    (void) i_out_raw;
    (void) v_out_raw;

    // update input voltage value
    input_voltage.value = pwrctl_calc_vin(v_in_raw);
    input_voltage.ui.draw(&input_voltage.ui);

    // Update power button
    opendps_update_power_status(is_enabled);
}

/**
  * @brief Initialize the UI
  * @retval none
  */
static void ui_init(void)
{
    bg_color = BLACK;
    ui_width = TFT_WIDTH;
    ui_height = TFT_HEIGHT;

    /** Initialise the function screens */
    uui_init(&func_ui, &g_past);
#ifdef CONFIG_CV_ENABLE
    func_cv_init(&func_ui);
#endif // CONFIG_CV_ENABLE
#ifdef CONFIG_CC_ENABLE
    func_cc_init(&func_ui);
#endif // CONFIG_CC_ENABLE
#ifdef CONFIG_CL_ENABLE
    func_cl_init(&func_ui);
#endif // CONFIG_CL_ENABLE
#ifdef CONFIG_DPSMODE_ENABLE
    func_dpsmode_init(&func_ui);
#endif // CONFIG_DPSMODE_ENABLE
#ifdef CONFIG_FUNCGEN_ENABLE
    func_gen_init(&func_ui);
#endif // CONFIG_FUNCGEN_ENABLE
#ifdef CONFIG_SETTINGS_ENABLE
    func_settings_init(&func_ui);
#endif // CONFIG_SETTINGS_ENABLE


    /** Initialise the settings screens */
    uui_init(&settings_ui, &g_past);
    settings_calibration_init(&settings_ui);

    /** Initialise the main screens */
    uui_init(&main_ui, &g_past);
    number_init(&input_voltage);
    input_voltage.ui.x = XPOS_INVOLT;
    input_voltage.ui.y = ui_height - font_meter_small_height;
    uui_add_screen(&main_ui, &main_screen);

    /** Activate the UIs */
    current_ui = &func_ui;
    uui_activate(current_ui);
    uui_activate(&main_ui);
}

/**
  * @brief Handle event
  * @param event the received event
  * @param data optional extra data
  * @retval none
  */
static void ui_handle_event(event_t event, uint8_t data)
{
    if (event == event_rot_press && data == press_long) {
        opendps_lock(!is_locked);
        return;
#ifdef CONFIG_INVERT_ENABLE
    } else if (event == event_button_sel && data == press_long) {
        tft_invert(!tft_is_inverted());
        write_past_settings();
        return;
#endif // CONFIG_INVERT_ENABLE
    }

    if (is_locked) {
        lock_flashing_period = LOCK_FLASHING_PERIOD;
        lock_flash_counter = LOCK_FLASHING_COUNTER;
        return;
    }

    switch(event) {
        case event_ocp:
            {
#ifdef CONFIG_OCP_DEBUGGING
                uint16_t i_out_raw, v_in_raw, v_out_raw;
                hw_get_adc_values(&i_out_raw, &v_in_raw, &v_out_raw);
                (void) v_in_raw;
                (void) v_out_raw;
                uint16_t trig = hw_get_itrig_ma();
                dbg_printf("%10u OCP: trig:%umA limit:%umA cur:%umA\n", (uint32_t) (get_ticks()), pwrctl_calc_iout(trig), pwrctl_calc_iout(pwrctl_i_limit_raw), pwrctl_calc_iout(i_out_raw));
#endif // CONFIG_OCP_DEBUGGING
                ui_flash(); /** @todo When OCP kicks in, show last I_out on screen */
                opendps_update_power_status(false);
            }
            break;
        case event_ovp:
            {
#ifdef CONFIG_OVP_DEBUGGING
                uint16_t i_out_raw, v_in_raw, v_out_raw;
                hw_get_adc_values(&i_out_raw, &v_in_raw, &v_out_raw);
                (void) i_out_raw;
                (void) v_in_raw;
                uint16_t trig = hw_get_vtrig_mv();
                dbg_printf("%10u OVP: trig:%umV limit:%umV cur:%umV\n", (uint32_t) (get_ticks()), pwrctl_calc_iout(trig), pwrctl_calc_vout(pwrctl_v_limit_raw), pwrctl_calc_vout(v_out_raw));
#endif // CONFIG_OVP_DEBUGGING
                ui_flash(); /** @todo When OVP kicks in, show last V_out on screen */
                opendps_update_power_status(false);
            }
            break;
        case event_button_m1_and_m2:;
            uint8_t target_screen_id = current_ui == &func_ui ? SETTINGS_UI_ID : FUNC_UI_ID; /** Change between the settings and functional screen */
            opendps_change_screen(target_screen_id);
            break;

        case event_rot_left_set:
        case event_rot_right_set:
            // lock out set+rotation when power is on
            if (pwrctl_vout_enabled()) {
                // TODO: Show only briefly?
                lock_flashing_period = LOCK_FLASHING_PERIOD;
                lock_flash_counter = LOCK_FLASHING_COUNTER;
                return;
            }

        case event_button_enable:
            write_past_settings();
        default:
            break;
    }

    uui_handle_screen_event(current_ui, event, data);
    uui_refresh(current_ui, false);
}

/**
  * @brief Lock or unlock the UI
  * @param lock true for lock, false for unlock
  * @retval none
  */
void opendps_lock(bool lock)
{
    if (is_locked != lock) {
        is_locked = lock;
        lock_flashing_period = 0;
        if (is_locked) {
            lock_visible = true;
            tft_blit((uint16_t*) gfx_padlock, GFX_PADLOCK_WIDTH, GFX_PADLOCK_HEIGHT, XPOS_LOCK, ui_height-GFX_PADLOCK_HEIGHT);
        } else {
            lock_visible = false;
            tft_fill(XPOS_LOCK, ui_height-GFX_PADLOCK_HEIGHT, GFX_PADLOCK_WIDTH, GFX_PADLOCK_HEIGHT, bg_color);
        }
    }
}

#ifdef CONFIG_THERMAL_LOCKOUT
/**
  * @brief Lock or unlock the UI due to a temperature alarm
  * @param lock true for lock, false for unlock
  * @retval none
  */
void opendps_temperature_lock(bool lock)
{
    if (is_temperature_locked != lock) {
        is_temperature_locked = lock;
        if (is_temperature_locked) {
            emu_printf("DPS disabled due to temperature\n");
            /** @todo Right now we cannot use opendps_enable_output here */
            uui_disable_cur_screen(current_ui);
            tft_clear();
            uui_show(current_ui, false);
            uui_show(&main_ui, false);
            tft_blit((uint16_t*) gfx_thermometer, GFX_THERMOMETER_WIDTH, GFX_THERMOMETER_HEIGHT, 1+(ui_width-GFX_THERMOMETER_WIDTH)/2, 30);
        } else {
            emu_printf("DPS enabled due to temperature\n");
            tft_clear();
            uui_show(current_ui, true);
            uui_show(&main_ui, true);
            uui_refresh(current_ui, true);
            uui_refresh(&main_ui, true);
        }
    }
}
#endif // CONFIG_THERMAL_LOCKOUT

/**
  * @brief Do periodical updates in the UI
  * @retval none
  */
static void ui_tick(void)
{
    static uint64_t last_wifi_update = 0;
    static uint64_t last_tft_flash = 0;
    static uint64_t last_lock_flash = 0;

    uui_tick(current_ui);
    uui_tick(&main_ui);

#ifndef CONFIG_SPLASH_SCREEN
    {
        // Light up the display now that the UI has been drawn
        static bool first = true;
        if (first) {
            hw_enable_backlight(last_tft_brightness);
            first = false;
        }
    }
#endif // CONFIG_SPLASH_SCREEN

    if (wifi_status_flashing_period > 0 && get_ticks() - last_wifi_update > wifi_status_flashing_period) {
        last_wifi_update = get_ticks();
        if (wifi_status_visible) {
            tft_fill(XPOS_WIFI, ui_height-GFX_WIFI_HEIGHT, GFX_WIFI_WIDTH, GFX_WIFI_HEIGHT, bg_color);
        } else {
            tft_blit((uint16_t*) gfx_wifi, GFX_WIFI_WIDTH, GFX_WIFI_HEIGHT, XPOS_WIFI, ui_height-GFX_WIFI_HEIGHT);
        }
        wifi_status_visible = !wifi_status_visible;
    }

    if (lock_flashing_period > 0 && get_ticks() - last_lock_flash > lock_flashing_period) {
        last_lock_flash = get_ticks();
        lock_visible = !lock_visible;
        if (lock_visible) {
            tft_blit((uint16_t*) gfx_padlock, GFX_PADLOCK_WIDTH, GFX_PADLOCK_HEIGHT, XPOS_LOCK, ui_height-GFX_PADLOCK_HEIGHT);
        } else {
            tft_fill(XPOS_LOCK, ui_height-GFX_PADLOCK_HEIGHT, GFX_PADLOCK_WIDTH, GFX_PADLOCK_HEIGHT, bg_color);
        }
        lock_flash_counter--;
        if (lock_flash_counter == 0) {
            lock_visible = true;
            /** If the user hammers the locked buttons we might end up with an
                invisible locking symbol at the end of the flashing */
            tft_blit((uint16_t*) gfx_padlock, GFX_PADLOCK_WIDTH, GFX_PADLOCK_HEIGHT, XPOS_LOCK, ui_height-GFX_PADLOCK_HEIGHT);
            lock_flashing_period = 0;
        }
    }

    if (tft_flashing_period > 0 && get_ticks() - last_tft_flash > tft_flashing_period) {
        last_tft_flash = get_ticks();
        tft_flash_counter--;
        tft_invert(!tft_is_inverted());
        if (tft_flash_counter == 0) {
            tft_flashing_period = 0;
        }
    }

    if (wifi_status == wifi_connecting && get_ticks() > WIFI_CONNECT_TIMEOUT) {
        opendps_update_wifi_status(wifi_off);
    }
}

/**
  * @brief Handle ping
  * @retval none
  */
void opendps_handle_ping(void)
{
    ui_flash();
}

/**
  * @brief Update wifi status icon
  * @param status new wifi status
  * @retval none
  */
void opendps_update_wifi_status(wifi_status_t status)
{
    if (wifi_status != status) {
        wifi_status = status;
        switch(wifi_status) {
            case wifi_off:
                wifi_status_flashing_period = 0;
                wifi_status_visible = true;
                tft_fill(XPOS_WIFI, ui_height-GFX_WIFI_HEIGHT, GFX_WIFI_WIDTH, GFX_WIFI_HEIGHT, bg_color);
                break;
            case wifi_connecting:
                wifi_status_flashing_period = WIFI_CONNECTING_FLASHING_PERIOD;
                break;
            case wifi_connected:
                wifi_status_flashing_period = 0;
                wifi_status_visible = false;
                tft_blit((uint16_t*) gfx_wifi, GFX_WIFI_WIDTH, GFX_WIFI_HEIGHT, XPOS_WIFI, ui_height-GFX_WIFI_HEIGHT);
                break;
            case wifi_error:
                wifi_status_flashing_period = WIFI_ERROR_FLASHING_PERIOD;
                break;
            case wifi_upgrading:
                wifi_status_flashing_period = WIFI_UPGRADING_FLASHING_PERIOD;
                break;
        }
    }
}

/**
  * @brief Update power enable status icon
  * @param enabled new power status
  * @retval none
  */
void opendps_update_power_status(bool enabled)
{
    is_enabled = enabled;

    if (is_enabled) {
#ifdef CONFIG_POWER_COLORED
        tft_blit((uint16_t*) gfx_poweron,
                GFX_POWERON_WIDTH, GFX_POWERON_HEIGHT,
                TFT_WIDTH-GFX_POWERON_WIDTH, TFT_HEIGHT-GFX_POWERON_HEIGHT);
#else
        tft_blit((uint16_t*) gfx_power,
                GFX_POWER_WIDTH, GFX_POWER_HEIGHT,
                TFT_WIDTH-GFX_POWER_WIDTH, TFT_HEIGHT-GFX_POWER_HEIGHT);
#endif //CONFIG_POWER_COLORED

    } else {
// red poweroff button visible only if colored and off_visible are set
#ifdef CONFIG_POWER_COLORED
#ifdef CONFIG_POWER_OFF_VISIBLE
        tft_blit((uint16_t*) gfx_poweroff,
                GFX_POWEROFF_WIDTH, GFX_POWEROFF_HEIGHT,
                TFT_WIDTH-GFX_POWEROFF_WIDTH, TFT_HEIGHT-GFX_POWEROFF_HEIGHT);
#else //not CONFIG_POWER_OFF_VISIBLE
        tft_fill(ui_width-GFX_POWERON_WIDTH, ui_height-GFX_POWERON_HEIGHT, GFX_POWERON_WIDTH, GFX_POWERON_HEIGHT, bg_color);
#endif //CONFIG_POWER_OFF_VISIBLE

#else //not CONFIG_POWER_COLORED
        tft_fill(ui_width-GFX_POWER_WIDTH, ui_height-GFX_POWER_HEIGHT, GFX_POWER_WIDTH, GFX_POWER_HEIGHT, bg_color);
#endif //CONFIG_POWER_COLORED

    }
}

#ifdef CONFIG_THERMAL_LOCKOUT
/**
  * @brief Set temperatures
  * @param temp1 first temperature we can deal with
  * @param temp2 second temperature we can deal with
  * @retval none
  */
void opendps_set_temperature(int16_t _temp1, int16_t _temp2)
{
    temp1 = _temp1;
    temp2 = _temp2;
    bool alert = temp1 > shutdown_temperature || temp2 > shutdown_temperature;
    opendps_temperature_lock(alert);
    emu_printf("Got temperature %d and %d %s\n", temp1, temp2, alert ? "[ALERT]" : "");
}

/**
  * @brief Get temperatures
  * @param temp1 first temperature we can deal with
  * @param temp2 second temperature we can deal with
  * @retval none
  */
void opendps_get_temperature(int16_t *_temp1, int16_t *_temp2, bool *temp_shutdown)
{
    assert(_temp1);
    assert(_temp2);
    assert(temp_shutdown);
    *_temp1 = temp1;
    *_temp2 = temp2;
    *temp_shutdown = is_temperature_locked;
}
#endif // CONFIG_THERMAL_LOCKOUT

/**
 * @brief      Upgrade was requested by the protocol handler
 */
void opendps_upgrade_start(void)
{
    /** Bootloader does not know how to garbage collect past, perform if needed */
    (void) past_gc_check(&g_past);
    scb_reset_system();
}

/**
 * @brief      Change the current screen
 *
 * @param[in]  screen_id  The screen ID to change to
 *
 * @return     True if successful
 */
bool opendps_change_screen(uint8_t screen_id)
{
    if (screen_id != FUNC_UI_ID && screen_id != SETTINGS_UI_ID)
        return false;

    uui_disable_cur_screen(current_ui); /** Turn off the output */
    opendps_update_power_status(false); /** Update the power icon status */

    if (screen_id == FUNC_UI_ID)
        current_ui = &func_ui;
    else if (screen_id == SETTINGS_UI_ID)
        current_ui = &settings_ui;

    tft_clear(); /** Clear any previous screen */
    uui_activate(current_ui);

    return true;
}

#ifdef CONFIG_SPLASH_SCREEN
/**
  * @brief Draw splash screen
  * @retval none
  */
static void ui_draw_splash_screen(void)
{
    tft_blit((uint16_t*) logo, logo_width, logo_height, (ui_width-logo_width)/2, (ui_height-logo_height)/2);
}
#endif // CONFIG_SPLASH_SCREEN

/**
  * @brief Flash the TFT once
  * @retval none
  */
static void ui_flash(void)
{
    tft_flashing_period = TFT_FLASHING_PERIOD;
    tft_flash_counter = TFT_FLASHING_COUNTER;
}

/**
  * @brief Read settings from past
  * @retval none
  */
static void read_past_settings(void)
{
    bool     inverse_setting = false;
    uint32_t length;
    uint32_t *p = 0;
    if (past_read_unit(&g_past, past_tft_inversion, (const void**) &p, &length)) {
        if (p) {
            inverse_setting = !!(*p);
        }
    }
    tft_invert(inverse_setting);

    if (past_read_unit(&g_past, past_tft_brightness, (const void**) &p, &length)) {
        if (p) {
            last_tft_brightness = *p;
        }
    }
    hw_set_backlight(last_tft_brightness);

    if (past_read_unit(&g_past, past_UPDATE_INTERVAL, (const void**) &p, &length)) {
        if (p) {
            opendps_screen_update_ms = *p;
        }
    }

#ifdef GIT_VERSION
    /** Update app git hash in past if needed */
    char *ver = 0;
    bool exists = past_read_unit(&g_past, past_app_git_hash, (const void**) &ver, &length);

    if (!exists) /** If hash isn't stored in past then write it in */
    {
        if (!past_write_unit(&g_past, past_app_git_hash, (void*) &GIT_VERSION, strlen(GIT_VERSION))) {
            dbg_printf("Error: past write app git hash failed!\n"); /** @todo Handle past write errors */
        }
    }
    else if (strncmp(ver, GIT_VERSION, length) != 0) /** Else if hash is stored in past but is different then update it */
    {
        if (!past_write_unit(&g_past, past_app_git_hash, (void*) &GIT_VERSION, strlen(GIT_VERSION))) {
            dbg_printf("Error: past write app git hash failed!\n"); /** @todo Handle past write errors */
        }
    }
#endif // GIT_VERSION
}

/**
  * @brief Write changed settings to past. Checked when exiting edit mode,
  *        enabling power out or inverting the display.
  * @retval none
  */
static void write_past_settings(void)
{

    if (tft_is_inverted() != last_tft_inv_setting) {
        last_tft_inv_setting = tft_is_inverted();
        uint32_t setting = last_tft_inv_setting;
        if (!past_write_unit(&g_past, past_tft_inversion, (void*) &setting, sizeof(setting))) {
            /** @todo Handle past write errors */
            dbg_printf("Error: past write inv failed!\n");
        }
    }

    if(hw_get_backlight() != last_tft_brightness) {
        last_tft_brightness = hw_get_backlight();
        uint32_t setting = last_tft_brightness;
        if (!past_write_unit(&g_past, past_tft_brightness, (void*) &setting, sizeof(setting))) {
            /** @todo Handle past write errors */
            dbg_printf("Error: past write inv failed!\n");
        }
    }

    // save the update interval value
    if ( ! past_write_unit(&g_past, past_UPDATE_INTERVAL, (void*) &opendps_screen_update_ms, sizeof(opendps_screen_update_ms))) {
        dbg_printf("Error: past write inv failed!\n");
    }

}

/**
  * @brief Check if user wants master reset, resetting the past area
  * @retval none
  */
static void check_master_reset(void)
{
    if (hw_sel_button_pressed()) {
        dbg_printf("Master reset\n");
        if (!past_format(&g_past)) {
            /** @todo Handle past format errors */
            dbg_printf("Error: past formatting failed!\n");
        }
    }
}

/**
  * @brief This is the app event handler, pulling an event off the event queue
  *        and reacting on it.
  * @retval None
  */
static void event_handler(void)
{
    static uint64_t last = 0;

    while(1) {
        event_t event;
        uint8_t data = 0;
        if (!event_get(&event, &data)) {
            hw_longpress_check();

<<<<<<< HEAD
            /** Update on the first call and every opendps_screen_update_ms ms */
=======
            // update every opendps_screen_update_ms
>>>>>>> ecb70ce8
            if (last <= 0 || get_ticks() - last >= opendps_screen_update_ms) {
                ui_tick();
                last = get_ticks();
            }
        } else {
            if (event) {
                emu_printf(" Event %d 0x%02x\n", event, data);
            }
            switch(event) {
                case event_none:
                    dbg_printf("Weird, should not receive 'none events'\n");
                    break;
                case event_uart_rx:
                    serial_handle_rx_char(data);
                    break;
                case event_ocp:
                    break;
                default:
                    break;
            }
            ui_handle_event(event, data);
<<<<<<< HEAD
            // update UI immediately on event
=======
>>>>>>> ecb70ce8
            ui_tick();
        }
    }
}

/**
  * @brief Ye olde main
  * @retval preferably none
  */
int main(int argc, char const *argv[])
{
    hw_init();

#ifdef CONFIG_COMMANDLINE
    dbg_printf("Welcome to OpenDPS!\n");
    dbg_printf("Try 'help;' for, well, help (note the semicolon).\n");
#endif // CONFIG_COMMANDLINE

    tft_init();
    delay_ms(50); // Without this delay we will observe some flickering
    tft_clear();
#ifdef DPS_EMULATOR
    dps_emul_init(&g_past, argc, argv);
#else // DPS_EMULATOR
    (void) argc;
    (void) argv;
    g_past.blocks[0] = 0x0800f800;
    g_past.blocks[1] = 0x0800fc00;
#endif // DPS_EMULATOR
    if (!past_init(&g_past)) {
        dbg_printf("Error: past init failed!\n");
        /** @todo Handle past init failure */
    }

    pwrctl_init(&g_past); // Must be after DAC init and Past init
    event_init();
    check_master_reset();
    read_past_settings();
    ui_init();

#ifdef CONFIG_WIFI
    /** Rationale: the ESP8266 could send this message when it starts up but
      * the current implementation spews wifi/network related messages on the
      * UART meaning this message got lost. The ESP will however send the
      * wifi_connected status when it connects but if that does not happen, the
      * ui module will turn off the wifi icon after 10s to save the user's
      * sanity
      */
    opendps_update_wifi_status(wifi_connecting);
#endif // CONFIG_WIFI

#ifdef CONFIG_SPLASH_SCREEN
    tft_clear();
    ui_draw_splash_screen();
    hw_enable_backlight(last_tft_brightness);
    delay_ms(750);
    tft_clear();
    uui_refresh(current_ui, true);
#endif // CONFIG_SPLASH_SCREEN
    event_handler();
    return 0;
}<|MERGE_RESOLUTION|>--- conflicted
+++ resolved
@@ -965,11 +965,6 @@
         if (!event_get(&event, &data)) {
             hw_longpress_check();
 
-<<<<<<< HEAD
-            /** Update on the first call and every opendps_screen_update_ms ms */
-=======
-            // update every opendps_screen_update_ms
->>>>>>> ecb70ce8
             if (last <= 0 || get_ticks() - last >= opendps_screen_update_ms) {
                 ui_tick();
                 last = get_ticks();
@@ -991,10 +986,6 @@
                     break;
             }
             ui_handle_event(event, data);
-<<<<<<< HEAD
-            // update UI immediately on event
-=======
->>>>>>> ecb70ce8
             ui_tick();
         }
     }
