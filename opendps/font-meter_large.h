<<<<<<< HEAD
/** Font generated from gfx/nf.ttf 34pt */
=======
/** Font generated from `./gen_lookup.py -f gfx/Ubuntu-C.ttf -s 48 -o meter_large` */
>>>>>>> fcb475e8

#ifndef __FONT_METER_LARGE_H__
#define __FONT_METER_LARGE_H__

#include <stdint.h>

#define FONT_METER_LARGE_MAX_GLYPH_HEIGHT (25)
#define FONT_METER_LARGE_MAX_GLYPH_WIDTH  (20)
#define FONT_METER_LARGE_MAX_DIGIT_WIDTH  (17)
#define FONT_METER_LARGE_DOT_WIDTH        (6)
#define FONT_METER_LARGE_SPACING          (4)
#define FONT_METER_LARGE_SPACE_WIDTH      (20)

extern const uint32_t font_meter_large_height;
extern const uint8_t font_meter_large_widths[96];
extern const uint8_t font_meter_large_sizes[96];
extern const uint16_t font_meter_large_offsets[96];
extern const uint8_t font_meter_large_pixdata[1396];

#endif // __FONT_METER_LARGE_H__<|MERGE_RESOLUTION|>--- conflicted
+++ resolved
@@ -1,8 +1,4 @@
-<<<<<<< HEAD
-/** Font generated from gfx/nf.ttf 34pt */
-=======
 /** Font generated from `./gen_lookup.py -f gfx/Ubuntu-C.ttf -s 48 -o meter_large` */
->>>>>>> fcb475e8
 
 #ifndef __FONT_METER_LARGE_H__
 #define __FONT_METER_LARGE_H__
