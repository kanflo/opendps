--- conflicted
+++ resolved
@@ -318,7 +318,6 @@
         case unit_hertz:
             tft_puts(FONT_FULL_SMALL, "Hz", xpos, _item->y + h, FONT_FULL_SMALL_MAX_GLYPH_WIDTH * 2, FONT_FULL_SMALL_MAX_GLYPH_HEIGHT, color, false);
             break;
-<<<<<<< HEAD
         case unit_watthour:
             // units here are milliwatt hours
             tft_puts(FONT_FULL_SMALL, "mWh", xpos, _item->y + h, FONT_FULL_SMALL_MAX_GLYPH_WIDTH * 3, FONT_FULL_SMALL_MAX_GLYPH_HEIGHT, color, false);
@@ -328,10 +327,9 @@
             break;
         case unit_percent:
             tft_puts(FONT_FULL_SMALL, "%", xpos, _item->y + h, FONT_FULL_SMALL_MAX_GLYPH_WIDTH * 2, FONT_FULL_SMALL_MAX_GLYPH_HEIGHT, color, false);
-=======
+            break;
         case unit_ms:
             tft_puts(FONT_FULL_SMALL, "ms", xpos, _item->y + h, FONT_FULL_SMALL_MAX_GLYPH_WIDTH * 2, FONT_FULL_SMALL_MAX_GLYPH_HEIGHT, color, false);
->>>>>>> 36216a10
             break;
         default:
             assert(0);
