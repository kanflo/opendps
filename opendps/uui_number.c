--- conflicted
+++ resolved
@@ -170,11 +170,8 @@
         case unit_ms:
             total_width += 2*FONT_FULL_SMALL_MAX_GLYPH_WIDTH;
             break;
-<<<<<<< HEAD
         case unit_watthour:
-=======
         case unit_bool:
->>>>>>> 0facb58e
             total_width += 3*FONT_FULL_SMALL_MAX_GLYPH_WIDTH;
             break;
         default:
