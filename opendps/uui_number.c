--- conflicted
+++ resolved
@@ -262,46 +262,19 @@
         // digit selected
         bool highlight = _item->has_focus && item->cur_digit == cur_digit;
 
-<<<<<<< HEAD
-        if ( ! digit /** If current digit is a 0 */
-            && !_item->has_focus /** and its not in focus (selected) */
-            && cur_digit != item->num_decimals /** to prevent 0.123 becoming .123 */
-            && my_pow(10, cur_digit) > (uint32_t) item->value) /** to prevent 4023 becoming 4 23 */
-        {
-            /** To prevent from printing 00.123 */
-            /** Black out any 0 that has previously been printed */
-            if (spacing > 1)
-            {
-                tft_fill(xpos, _item->y, digit_w, h, BLACK);
-                tft_rect(xpos-1, _item->y-1, digit_w+1, h+1, BLACK); /** Remove any potential frame highlight */
-=======
         // Draw the background only if spacing is > 1
         if (spacing > 1) {
             if (highlight) {
                 tft_rect(xpos-1, _item->y-1, digit_w+1, h+1, WHITE);
             } else {
                 tft_rect(xpos-1, _item->y-1, digit_w+1, h+1, BLACK);
->>>>>>> 73d3c8cc
             }
         }
-<<<<<<< HEAD
-        else
-        {
-
-            if (spacing > 1) /** Dont frame tiny fonts */
-            {
-                if (highlight) /** Draw an extra pixel wide border around the highlighted item */
-                    tft_rect(xpos-1, _item->y-1, digit_w+1, h+1, WHITE);
-                else
-                    tft_rect(xpos-1, _item->y-1, digit_w+1, h+1, BLACK);
-            }
-=======
 
         // Draw the digit, Only if value >= this place's min value (digit's power)
         // this prevents the drawing of leading 0's by skipping values that are smaller than that number's place
         if (item->value >= power) {
             // ASCII '0' plus digit value for digit ascii offset
->>>>>>> 73d3c8cc
             tft_putch(item->font_size, '0' + digit, xpos, _item->y, digit_w, h, color, highlight);
         }
 
