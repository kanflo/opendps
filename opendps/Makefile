--- conflicted
+++ resolved
@@ -124,11 +124,7 @@
     gfx-m1bar.o \
     gfx-m2bar.o \
     gfx-padlock.o \
-<<<<<<< HEAD
     gfx-thermometer.o \
-=======
-    gfx-power.o \
->>>>>>> 3fef0ae8
     gfx-wifi.o \
     opendps.o
 
