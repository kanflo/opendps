# Build with commandline interface rather than serial interface
COMMANDLINE := 0

# The baudrate used for serial communications, defaults to 9600
BAUDRATE ?= 9600

# Set build model, defaults to DPS5005
MODEL := DPS5005

BINARY = opendps_$(MODEL)

# Include splash screen
SPLASH_SCREEN := 0

# Build wifi version (only change being that the wifi icon will start flashing
# on power up)
WIFI := 1

# Maximum current your DPS model can provide. Eg 5000mA for the DPS5005
# This is usually set by MODEL but you can override it here
#MAX_CURRENT := 5000
# Please note that the UI currently does not handle settings larger that 9.99A

# Print debug information on the serial output
DEBUG ?= 0

# Font file
METER_FONT_FILE ?= gfx/Ubuntu-C.ttf
METER_FONT_SMALL_SIZE ?= 18
METER_FONT_MEDIUM_SIZE ?= 24
METER_FONT_LARGE_SIZE ?= 40
FULL_FONT_FILE ?= gfx/ProggyClean.ttf
FULL_FONT_SMALL_SIZE ?= 16

# Color space for the DPS display. Most units use GBR but RGB has been spotted in the wild
COLORSPACE ?= 0

# Colors for the main UI elements -- see ili9163c.h for list of colors
COLOR_VOLTAGE ?= WHITE
COLOR_AMPERAGE ?= WHITE
COLOR_WATTAGE ?= WHITE
COLOR_INPUT ?= WHITE

# Optional tinting for UI elements
TINT ?= ffffff

# Enable DPS-look-alike mode
DPSMODE_ENABLE ?= 1

# Enable CC mode
CC_ENABLE ?= 0

# Enable CV mode
CV_ENABLE ?= 0

# Enable cl mode
CL_ENABLE ?= 1

# Enable function generator mode
FUNCGEN_ENABLE ?= 1

<<<<<<< HEAD
# Enable invert color feature
INVERT_ENABLE ?= 0
=======
# Power buttons in color
POWER_COLORED ?= 1

# Power off button visible
POWER_OFF_VISIBLE ?= 0
>>>>>>> adda5767

GIT_VERSION := $(shell git describe --abbrev=4 --dirty --always --tags)
CFLAGS = -I. -DGIT_VERSION=\"$(GIT_VERSION)\" -Wno-missing-braces

# Output voltage and current limit are persisted in flash,
# this is the default setting
CFLAGS += \
          -DCONFIG_DEFAULT_VOUT=5000 \
          -DCONFIG_DEFAULT_ILIMIT=500 \
          -DCONFIG_BAUDRATE=$(BAUDRATE) \
          -DCOLORSPACE=$(COLORSPACE) \
          -DCOLOR_VOLTAGE=$(COLOR_VOLTAGE) \
          -DCOLOR_AMPERAGE=$(COLOR_AMPERAGE) \
          -DCOLOR_WATTAGE=$(COLOR_WATTAGE) \
          -DCOLOR_INPUT=$(COLOR_INPUT) \
          -D$(MODEL)

# Application linker script
LDSCRIPT = stm32f100_app.ld

OBJS = \
    flashlock.o \
    bootcom.o \
    crc16.o \
    uui.o \
    uui_number.o \
    func_cv.o \
    settings_calibration.o \
    hw.o \
    pwrctl.o \
    event.o \
    past.o \
    tick.o \
    tft.o \
    spi_driver.o \
    ringbuf.o \
    ili9163c.o \
    mini-printf.o \
    gfx_lookup.o \
    font-full_small.o \
    font-meter_small.o \
    font-meter_medium.o \
    font-meter_large.o \
    gfx-cc.o \
    gfx-crosshair.o \
    gfx-cv.o \
    gfx-cl.o \
    gfx-iconpower.o \
    gfx-cvbar.o \
    gfx-ccbar.o \
    gfx-padlock.o \
    gfx-thermometer.o \
    gfx-wifi.o \
    opendps.o

ifdef MAX_CURRENT
	CFLAGS +=-DCONFIG_DPS_MAX_CURRENT=$(MAX_CURRENT)
endif

ifeq ($(DEBUG),1)
	CFLAGS +=-DCONFIG_DEBUG
	OBJS += dbg_printf.o
endif

<<<<<<< HEAD
ifeq ($(INVERT_ENABLE),1)
	CFLAGS +=-DCONFIG_INVERT_ENABLE
=======
ifeq ($(POWER_COLORED),1)
	CFLAGS +=-DCONFIG_POWER_COLORED
	OBJS += gfx-poweron.o gfx-poweroff.o
else
	OBJS += gfx-power.o
endif

ifeq ($(POWER_OFF_VISIBLE),1)
	CFLAGS +=-DCONFIG_POWER_OFF_VISIBLE
>>>>>>> adda5767
endif

ifeq ($(CC_ENABLE),1)
	CFLAGS +=-DCONFIG_CC_ENABLE
	OBJS += func_cc.o
endif

ifeq ($(CV_ENABLE),1)
	CFLAGS +=-DCONFIG_CV_ENABLE
	OBJS += func_cv.o
endif

ifeq ($(CL_ENABLE),1)
	CFLAGS +=-DCONFIG_CL_ENABLE
	OBJS += func_cl.o
endif

ifeq ($(DPSMODE_ENABLE),1)
	CFLAGS +=-DCONFIG_DPSMODE_ENABLE
	OBJS += func_dpsmode.o
endif

ifeq ($(FUNCGEN_ENABLE),1)
	CFLAGS +=-DCONFIG_FUNCGEN_ENABLE
	OBJS += func_gen.o uui_icon.o gfx-square.o gfx-saw.o gfx-sin.o
endif


ifeq ($(SPLASH_SCREEN),1)
	CFLAGS +=-DCONFIG_SPLASH_SCREEN
endif

ifeq ($(WIFI),1)
	CFLAGS +=-DCONFIG_WIFI
endif

ifeq ($(COMMANDLINE),1)
	CFLAGS +=-DCONFIG_COMMANDLINE
	OBJS += cli.o command_handler.o
else
	CFLAGS +=-DCONFIG_SERIAL_PROTOCOL
	OBJS += uframe.o protocol.o protocol_handler.o
endif

include ../libopencm3.target.mk

fonts:
	@python ./gen_lookup.py -l -o gfx_lookup
	@python ./gen_lookup.py -f $(FULL_FONT_FILE) -s $(FULL_FONT_SMALL_SIZE) -o full_small -a
	@python ./gen_lookup.py -f $(METER_FONT_FILE) -s $(METER_FONT_SMALL_SIZE) -o meter_small
	@python ./gen_lookup.py -f $(METER_FONT_FILE) -s $(METER_FONT_MEDIUM_SIZE) -o meter_medium
	@python ./gen_lookup.py -f $(METER_FONT_FILE) -s $(METER_FONT_LARGE_SIZE) -o meter_large

test:
	@make -C tests

doxygen:
	@doxygen config.dox
<|MERGE_RESOLUTION|>--- conflicted
+++ resolved
@@ -59,16 +59,14 @@
 # Enable function generator mode
 FUNCGEN_ENABLE ?= 1
 
-<<<<<<< HEAD
 # Enable invert color feature
 INVERT_ENABLE ?= 0
-=======
+
 # Power buttons in color
 POWER_COLORED ?= 1
 
 # Power off button visible
 POWER_OFF_VISIBLE ?= 0
->>>>>>> adda5767
 
 GIT_VERSION := $(shell git describe --abbrev=4 --dirty --always --tags)
 CFLAGS = -I. -DGIT_VERSION=\"$(GIT_VERSION)\" -Wno-missing-braces
@@ -133,10 +131,10 @@
 	OBJS += dbg_printf.o
 endif
 
-<<<<<<< HEAD
 ifeq ($(INVERT_ENABLE),1)
 	CFLAGS +=-DCONFIG_INVERT_ENABLE
-=======
+endif
+
 ifeq ($(POWER_COLORED),1)
 	CFLAGS +=-DCONFIG_POWER_COLORED
 	OBJS += gfx-poweron.o gfx-poweroff.o
@@ -146,7 +144,6 @@
 
 ifeq ($(POWER_OFF_VISIBLE),1)
 	CFLAGS +=-DCONFIG_POWER_OFF_VISIBLE
->>>>>>> adda5767
 endif
 
 ifeq ($(CC_ENABLE),1)
