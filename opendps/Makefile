# Build with commandline interface rather than serial interface
COMMANDLINE := 0

# The baudrate used for serial communications, defaults to 9600
BAUDRATE ?= 9600

# Set build model, defaults to DPS5005
MODEL := DPS5005

BINARY = opendps_$(MODEL)

# Include splash screen
SPLASH_SCREEN := 0

# Build wifi version (only change being that the wifi icon will start flashing
# on power up)
WIFI := 1

# Maximum current your DPS model can provide. Eg 5000mA for the DPS5005
# This is usually set by MODEL but you can override it here
#MAX_CURRENT := 5000
# Please note that the UI currently does not handle settings larger that 9.99A

# Print debug information on the serial output
DEBUG ?= 0

# Font file
METER_FONT_FILE ?= gfx/Ubuntu-C.ttf
METER_FONT_SMALL_SIZE ?= 18
METER_FONT_MEDIUM_SIZE ?= 24
METER_FONT_LARGE_SIZE ?= 48
FULL_FONT_FILE ?= gfx/ProggyClean.ttf
FULL_FONT_SMALL_SIZE ?= 16

# Color space for the DPS display. Most units use GBR but RGB has been spotted in the wild
COLORSPACE ?= 0

# Colors for the main UI elements -- see ili9163c.h for list of colors
COLOR_VOLTAGE ?= WHITE
COLOR_AMPERAGE ?= WHITE
COLOR_INPUT ?= WHITE

# Optional tinting for UI elements
TINT ?= ffffff

# Enable CC mode
CC_ENABLE ?= 1

# Enable cl mode
CL_ENABLE ?= 1

# Enable function generator mode
FUNCGEN_ENABLE ?= 1

<<<<<<< HEAD
# Enable invert color feature
INVERT_ENABLE ?= 0
=======
# Power buttons in color
POWER_COLORED ?= 1

# Power off button visible
POWER_OFF_VISIBLE ?= 0
>>>>>>> b4f49430

GIT_VERSION := $(shell git describe --abbrev=4 --dirty --always --tags)
CFLAGS = -I. -DGIT_VERSION=\"$(GIT_VERSION)\" -Wno-missing-braces

# Output voltage and current limit are persisted in flash,
# this is the default setting
CFLAGS += \
          -DCONFIG_DEFAULT_VOUT=5000 \
          -DCONFIG_DEFAULT_ILIMIT=500 \
          -DCONFIG_BAUDRATE=$(BAUDRATE) \
          -DCOLORSPACE=$(COLORSPACE) \
          -DCOLOR_VOLTAGE=$(COLOR_VOLTAGE) \
          -DCOLOR_AMPERAGE=$(COLOR_AMPERAGE) \
          -DCOLOR_INPUT=$(COLOR_INPUT) \
          -D$(MODEL)

# Application linker script
LDSCRIPT = stm32f100_app.ld

OBJS = \
    flashlock.o \
    bootcom.o \
    crc16.o \
    uui.o \
    uui_number.o \
    func_cv.o \
    settings_calibration.o \
    hw.o \
    pwrctl.o \
    event.o \
    past.o \
    tick.o \
    tft.o \
    spi_driver.o \
    ringbuf.o \
    ili9163c.o \
    mini-printf.o \
    gfx_lookup.o \
    font-full_small.o \
    font-meter_small.o \
    font-meter_medium.o \
    font-meter_large.o \
    gfx-cc.o \
    gfx-crosshair.o \
    gfx-cv.o \
    gfx-cl.o \
    gfx-padlock.o \
    gfx-thermometer.o \
    gfx-wifi.o \
    opendps.o

ifdef MAX_CURRENT
	CFLAGS +=-DCONFIG_DPS_MAX_CURRENT=$(MAX_CURRENT)
endif

ifeq ($(DEBUG),1)
	CFLAGS +=-DCONFIG_DEBUG
	OBJS += dbg_printf.o
endif

<<<<<<< HEAD
ifeq ($(INVERT_ENABLE),1)
	CFLAGS +=-DCONFIG_INVERT_ENABLE
=======
ifeq ($(POWER_COLORED),1)
	CFLAGS +=-DCONFIG_POWER_COLORED
	OBJS += gfx-poweron.o gfx-poweroff.o
else
	OBJS += gfx-power.o
endif

ifeq ($(POWER_OFF_VISIBLE),1)
	CFLAGS +=-DCONFIG_POWER_OFF_VISIBLE
>>>>>>> b4f49430
endif

ifeq ($(CC_ENABLE),1)
	CFLAGS +=-DCONFIG_CC_ENABLE
	OBJS += func_cc.o
endif

ifeq ($(CL_ENABLE),1)
	CFLAGS +=-DCONFIG_CL_ENABLE
	OBJS += func_cl.o
endif

ifeq ($(FUNCGEN_ENABLE),1)
	CFLAGS +=-DCONFIG_FUNCGEN_ENABLE
	OBJS += func_gen.o uui_icon.o gfx-square.o gfx-saw.o gfx-sin.o
endif


ifeq ($(SPLASH_SCREEN),1)
	CFLAGS +=-DCONFIG_SPLASH_SCREEN
endif

ifeq ($(WIFI),1)
	CFLAGS +=-DCONFIG_WIFI
endif

ifeq ($(COMMANDLINE),1)
	CFLAGS +=-DCONFIG_COMMANDLINE
	OBJS += cli.o command_handler.o
else
	CFLAGS +=-DCONFIG_SERIAL_PROTOCOL
	OBJS += uframe.o protocol.o protocol_handler.o
endif

include ../libopencm3.target.mk

fonts:
	@python ./gen_lookup.py -l -o gfx_lookup
	@python ./gen_lookup.py -f $(FULL_FONT_FILE) -s $(FULL_FONT_SMALL_SIZE) -o full_small -a
	@python ./gen_lookup.py -f $(METER_FONT_FILE) -s $(METER_FONT_SMALL_SIZE) -o meter_small
	@python ./gen_lookup.py -f $(METER_FONT_FILE) -s $(METER_FONT_MEDIUM_SIZE) -o meter_medium
	@python ./gen_lookup.py -f $(METER_FONT_FILE) -s $(METER_FONT_LARGE_SIZE) -o meter_large

test:
	@make -C tests

doxygen:
	@doxygen config.dox
<|MERGE_RESOLUTION|>--- conflicted
+++ resolved
@@ -52,16 +52,14 @@
 # Enable function generator mode
 FUNCGEN_ENABLE ?= 1
 
-<<<<<<< HEAD
 # Enable invert color feature
 INVERT_ENABLE ?= 0
-=======
+
 # Power buttons in color
 POWER_COLORED ?= 1
 
 # Power off button visible
 POWER_OFF_VISIBLE ?= 0
->>>>>>> b4f49430
 
 GIT_VERSION := $(shell git describe --abbrev=4 --dirty --always --tags)
 CFLAGS = -I. -DGIT_VERSION=\"$(GIT_VERSION)\" -Wno-missing-braces
@@ -122,10 +120,10 @@
 	OBJS += dbg_printf.o
 endif
 
-<<<<<<< HEAD
 ifeq ($(INVERT_ENABLE),1)
 	CFLAGS +=-DCONFIG_INVERT_ENABLE
-=======
+endif
+
 ifeq ($(POWER_COLORED),1)
 	CFLAGS +=-DCONFIG_POWER_COLORED
 	OBJS += gfx-poweron.o gfx-poweroff.o
@@ -135,7 +133,6 @@
 
 ifeq ($(POWER_OFF_VISIBLE),1)
 	CFLAGS +=-DCONFIG_POWER_OFF_VISIBLE
->>>>>>> b4f49430
 endif
 
 ifeq ($(CC_ENABLE),1)
@@ -152,7 +149,6 @@
 	CFLAGS +=-DCONFIG_FUNCGEN_ENABLE
 	OBJS += func_gen.o uui_icon.o gfx-square.o gfx-saw.o gfx-sin.o
 endif
-
 
 ifeq ($(SPLASH_SCREEN),1)
 	CFLAGS +=-DCONFIG_SPLASH_SCREEN
