# Build with commandline interface rather than serial interface
COMMANDLINE := 0

# The baudrate used for serial communications, defaults to 9600
BAUDRATE ?= 9600

# Set build model, defaults to DPS5005
MODEL := DPS5005

BINARY = opendps_$(MODEL)

# Include splash screen
SPLASH_SCREEN := 0

# Build wifi version (only change being that the wifi icon will start flashing
# on power up)
WIFI := 1

# Maximum current your DPS model can provide. Eg 5000mA for the DPS5005
# This is usually set by MODEL but you can override it here
#MAX_CURRENT := 5000
# Please note that the UI currently does not handle settings larger that 9.99A

# Print debug information on the serial output
DEBUG ?= 0

# Font file
METER_FONT_FILE ?= gfx/nf.ttf
METER_FONT_SMALL_SIZE ?= 16
METER_FONT_MEDIUM_SIZE ?= 24
<<<<<<< HEAD
METER_FONT_LARGE_SIZE ?= 34
=======
METER_FONT_LARGE_SIZE ?= 42
>>>>>>> f9f4ea96
FULL_FONT_FILE ?= gfx/ProggyClean.ttf
FULL_FONT_SMALL_SIZE ?= 16

# Color space for the DPS display. Most units use GBR but RGB has been spotted in the wild
COLORSPACE ?= 0

# Colors for the main UI elements -- see ili9163c.h for list of colors
COLOR_VOLTAGE ?= WHITE
COLOR_AMPERAGE ?= WHITE
COLOR_WATTAGE ?= WHITE
COLOR_INPUT ?= WHITE

# Optional tinting for UI elements
TINT ?= ffffff

# Enable DPS-look-alike mode
DPSMODE_ENABLE ?= 1

# Enable CC mode
CC_ENABLE ?= 0

# Enable CV mode
CV_ENABLE ?= 0

# Enable cl mode
CL_ENABLE ?= 1

# Enable function generator mode
FUNCGEN_ENABLE ?= 1

# Enable invert color feature
INVERT_ENABLE ?= 0

# Power buttons in color
POWER_COLORED ?= 1

# Power off button visible
POWER_OFF_VISIBLE ?= 0

GIT_VERSION := $(shell git describe --abbrev=4 --dirty --always --tags)
CFLAGS = -I. -DGIT_VERSION=\"$(GIT_VERSION)\" -Wno-missing-braces

# Output voltage and current limit are persisted in flash,
# this is the default setting
CFLAGS += \
          -DCONFIG_DEFAULT_VOUT=5000 \
          -DCONFIG_DEFAULT_ILIMIT=500 \
          -DCONFIG_BAUDRATE=$(BAUDRATE) \
          -DCOLORSPACE=$(COLORSPACE) \
          -DCOLOR_VOLTAGE=$(COLOR_VOLTAGE) \
          -DCOLOR_AMPERAGE=$(COLOR_AMPERAGE) \
          -DCOLOR_WATTAGE=$(COLOR_WATTAGE) \
          -DCOLOR_INPUT=$(COLOR_INPUT) \
          -D$(MODEL)

# Application linker script
LDSCRIPT = stm32f100_app.ld

OBJS = \
    flashlock.o \
    bootcom.o \
    crc16.o \
    uui.o \
    uui_number.o \
    func_cv.o \
    settings_calibration.o \
    hw.o \
    pwrctl.o \
    event.o \
    past.o \
    tick.o \
    tft.o \
    spi_driver.o \
    ringbuf.o \
    ili9163c.o \
    mini-printf.o \
    gfx_lookup.o \
    font-full_small.o \
    font-meter_small.o \
    font-meter_medium.o \
    font-meter_large.o \
    gfx-cc.o \
    gfx-crosshair.o \
    gfx-cv.o \
    gfx-cl.o \
    gfx-iconpower.o \
    gfx-cvbar.o \
    gfx-ccbar.o \
    gfx-ppbar.o \
    gfx-oppbar.o \
    gfx-padlock.o \
    gfx-thermometer.o \
    gfx-wifi.o \
    opendps.o

ifdef MAX_CURRENT
	CFLAGS +=-DCONFIG_DPS_MAX_CURRENT=$(MAX_CURRENT)
endif

ifeq ($(DEBUG),1)
	CFLAGS +=-DCONFIG_DEBUG
	OBJS += dbg_printf.o
endif

ifeq ($(INVERT_ENABLE),1)
	CFLAGS +=-DCONFIG_INVERT_ENABLE
endif

ifeq ($(POWER_COLORED),1)
	CFLAGS +=-DCONFIG_POWER_COLORED
	OBJS += gfx-poweron.o gfx-poweroff.o
else
	OBJS += gfx-power.o
endif

ifeq ($(POWER_OFF_VISIBLE),1)
	CFLAGS +=-DCONFIG_POWER_OFF_VISIBLE
endif

ifeq ($(CC_ENABLE),1)
	CFLAGS +=-DCONFIG_CC_ENABLE
	OBJS += func_cc.o
endif

ifeq ($(CV_ENABLE),1)
	CFLAGS +=-DCONFIG_CV_ENABLE
	OBJS += func_cv.o
endif

ifeq ($(CL_ENABLE),1)
	CFLAGS +=-DCONFIG_CL_ENABLE
	OBJS += func_cl.o
endif

ifeq ($(DPSMODE_ENABLE),1)
	CFLAGS +=-DCONFIG_DPSMODE_ENABLE
	OBJS += func_dpsmode.o
endif

ifeq ($(FUNCGEN_ENABLE),1)
	CFLAGS +=-DCONFIG_FUNCGEN_ENABLE
	OBJS += func_gen.o uui_icon.o gfx-square.o gfx-saw.o gfx-sin.o
endif


ifeq ($(SPLASH_SCREEN),1)
	CFLAGS +=-DCONFIG_SPLASH_SCREEN
endif

ifeq ($(WIFI),1)
	CFLAGS +=-DCONFIG_WIFI
endif

ifeq ($(COMMANDLINE),1)
	CFLAGS +=-DCONFIG_COMMANDLINE
	OBJS += cli.o command_handler.o
else
	CFLAGS +=-DCONFIG_SERIAL_PROTOCOL
	OBJS += uframe.o protocol.o protocol_handler.o
endif

include ../libopencm3.target.mk

fonts:
	@python ./gen_lookup.py -l -o gfx_lookup
	@python ./gen_lookup.py -f $(FULL_FONT_FILE) -s $(FULL_FONT_SMALL_SIZE) -o full_small -a
	@python ./gen_lookup.py -f $(METER_FONT_FILE) -s $(METER_FONT_SMALL_SIZE) -o meter_small
	@python ./gen_lookup.py -f $(METER_FONT_FILE) -s $(METER_FONT_MEDIUM_SIZE) -o meter_medium
	@python ./gen_lookup.py -f $(METER_FONT_FILE) -s $(METER_FONT_LARGE_SIZE) -o meter_large

test:
	@make -C tests

doxygen:
	@doxygen config.dox
<|MERGE_RESOLUTION|>--- conflicted
+++ resolved
@@ -28,11 +28,7 @@
 METER_FONT_FILE ?= gfx/nf.ttf
 METER_FONT_SMALL_SIZE ?= 16
 METER_FONT_MEDIUM_SIZE ?= 24
-<<<<<<< HEAD
 METER_FONT_LARGE_SIZE ?= 34
-=======
-METER_FONT_LARGE_SIZE ?= 42
->>>>>>> f9f4ea96
 FULL_FONT_FILE ?= gfx/ProggyClean.ttf
 FULL_FONT_SMALL_SIZE ?= 16
 
