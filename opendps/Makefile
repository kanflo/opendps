# Build with commandline interface rather than serial interface
COMMANDLINE := 0

# The baudrate used for serial communications, defaults to 9600
BAUDRATE ?= 9600

# Set build model, defaults to DPS5005
MODEL := DPS5005

BINARY = opendps_$(MODEL)

# Include splash screen
SPLASH_SCREEN := 0

# Include support for thermal lockout via the serial interface
THERMAL_LOCKOUT := 0

# Build wifi version (only change being that the wifi icon will start flashing
# on power up)
WIFI := 1

# Maximum current your DPS model can provide. Eg 5000mA for the DPS5005
# This is usually set by MODEL but you can override it here
#MAX_CURRENT := 5000
# Please note that the UI currently does not handle settings larger that 9.99A

# Print debug information on the serial output
DEBUG ?= 0

# Font file
METER_FONT_FILE ?= gfx/nf.ttf
METER_FONT_SMALL_SIZE ?= 16
METER_FONT_MEDIUM_SIZE ?= 24
<<<<<<< HEAD
METER_FONT_LARGE_SIZE ?= 34
=======
METER_FONT_LARGE_SIZE ?= 48
>>>>>>> fcb475e8
FULL_FONT_FILE ?= gfx/ProggyClean.ttf
FULL_FONT_SMALL_SIZE ?= 16

# Color space for the DPS display. Most units use GBR but RGB has been spotted in the wild
COLORSPACE ?= 0

# Colors for the main UI elements -- see ili9163c.h for list of colors
COLOR_VOLTAGE ?= WHITE
COLOR_AMPERAGE ?= WHITE
COLOR_WATTAGE ?= WHITE
COLOR_INPUT ?= WHITE

# Optional tinting for UI elements
TINT ?= ffffff

# Enable DPS-look-alike mode
DPSMODE_ENABLE ?= 1

# Enable CC mode
CC_ENABLE ?= 0

# Enable CV mode
CV_ENABLE ?= 0

# Enable cl mode
CL_ENABLE ?= 1

# Enable function generator mode
FUNCGEN_ENABLE ?= 1

<<<<<<< HEAD
# Enable settings 
SETTINGS_ENABLE ?= 1

=======
>>>>>>> fcb475e8
# Enable invert color feature
INVERT_ENABLE ?= 0

# Power buttons in color
POWER_COLORED ?= 1

# Power off button visible
POWER_OFF_VISIBLE ?= 0

GIT_VERSION := $(shell git describe --abbrev=4 --dirty --always --tags)
CFLAGS = -I. -DGIT_VERSION=\"$(GIT_VERSION)\" -Wno-missing-braces

# Output voltage and current limit are persisted in flash,
# this is the default setting
CFLAGS += \
          -DCONFIG_DEFAULT_VOUT=5000 \
          -DCONFIG_DEFAULT_ILIMIT=500 \
          -DCONFIG_BAUDRATE=$(BAUDRATE) \
          -DCOLORSPACE=$(COLORSPACE) \
          -DCOLOR_VOLTAGE=$(COLOR_VOLTAGE) \
          -DCOLOR_AMPERAGE=$(COLOR_AMPERAGE) \
          -DCOLOR_WATTAGE=$(COLOR_WATTAGE) \
          -DCOLOR_INPUT=$(COLOR_INPUT) \
          -D$(MODEL)

# Application linker script
LDSCRIPT = stm32f100_app.ld

OBJS = \
    flashlock.o \
    bootcom.o \
    crc16.o \
    uui.o \
    uui_number.o \
    uui_time.o \
    func_cv.o \
    settings_calibration.o \
    hw.o \
    pwrctl.o \
    event.o \
    past.o \
    tick.o \
    tft.o \
    spi_driver.o \
    ringbuf.o \
    ili9163c.o \
    mini-printf.o \
    gfx_lookup.o \
    font-full_small.o \
    font-meter_small.o \
    font-meter_medium.o \
    font-meter_large.o \
    gfx-cc.o \
    gfx-crosshair.o \
    gfx-cv.o \
    gfx-cl.o \
    gfx-padlock.o \
    gfx-thermometer.o \
    gfx-wifi.o \
    opendps.o

ifdef MAX_CURRENT
	CFLAGS +=-DCONFIG_DPS_MAX_CURRENT=$(MAX_CURRENT)
endif

ifeq ($(DEBUG),1)
	CFLAGS +=-DCONFIG_DEBUG
	OBJS += dbg_printf.o
endif

ifeq ($(INVERT_ENABLE),1)
	CFLAGS +=-DCONFIG_INVERT_ENABLE
endif

ifeq ($(POWER_COLORED),1)
	CFLAGS +=-DCONFIG_POWER_COLORED
	OBJS += gfx-poweron.o gfx-poweroff.o
else
	OBJS += gfx-power.o
endif

ifeq ($(POWER_OFF_VISIBLE),1)
	CFLAGS +=-DCONFIG_POWER_OFF_VISIBLE
endif

ifeq ($(CC_ENABLE),1)
	CFLAGS +=-DCONFIG_CC_ENABLE
	OBJS += func_cc.o
endif

ifeq ($(CV_ENABLE),1)
	CFLAGS +=-DCONFIG_CV_ENABLE
	OBJS += func_cv.o
endif

ifeq ($(CL_ENABLE),1)
	CFLAGS +=-DCONFIG_CL_ENABLE
	OBJS += func_cl.o
endif

ifeq ($(DPSMODE_ENABLE),1)
	CFLAGS +=-DCONFIG_DPSMODE_ENABLE
	OBJS += func_dpsmode.o gfx-cvbar.o gfx-ccbar.o gfx-ppbar.o gfx-oppbar.o gfx-tmbar.o gfx-m1bar.o gfx-m2bar.o gfx-iconpower.o
endif

ifeq ($(FUNCGEN_ENABLE),1)
	CFLAGS +=-DCONFIG_FUNCGEN_ENABLE
	OBJS += func_gen.o uui_icon.o gfx-square.o gfx-saw.o gfx-sin.o
endif

<<<<<<< HEAD
ifeq ($(SETTINGS_ENABLE),1)
	CFLAGS +=-DCONFIG_SETTINGS_ENABLE
	OBJS += func_settings.o
endif

=======
>>>>>>> fcb475e8
ifeq ($(SPLASH_SCREEN),1)
	CFLAGS +=-DCONFIG_SPLASH_SCREEN
endif

ifeq ($(WIFI),1)
	CFLAGS +=-DCONFIG_WIFI
endif

ifeq ($(COMMANDLINE),1)
	CFLAGS +=-DCONFIG_COMMANDLINE
	OBJS += cli.o command_handler.o
else
	CFLAGS +=-DCONFIG_SERIAL_PROTOCOL
	OBJS += uframe.o protocol.o protocol_handler.o
endif

ifeq ($(THERMAL_LOCKOUT),1)
	CFLAGS +=-DCONFIG_THERMAL_LOCKOUT
endif

include ../libopencm3.target.mk

fonts:
	@python ./gen_lookup.py -l -o gfx_lookup
	@python ./gen_lookup.py -f $(FULL_FONT_FILE) -s $(FULL_FONT_SMALL_SIZE) -o full_small -a
	@python ./gen_lookup.py -f $(METER_FONT_FILE) -s $(METER_FONT_SMALL_SIZE) -o meter_small
	@python ./gen_lookup.py -f $(METER_FONT_FILE) -s $(METER_FONT_MEDIUM_SIZE) -o meter_medium
	@python ./gen_lookup.py -f $(METER_FONT_FILE) -s $(METER_FONT_LARGE_SIZE) -o meter_large

test:
	@make -C tests

doxygen:
	@doxygen config.dox
<|MERGE_RESOLUTION|>--- conflicted
+++ resolved
@@ -31,11 +31,7 @@
 METER_FONT_FILE ?= gfx/nf.ttf
 METER_FONT_SMALL_SIZE ?= 16
 METER_FONT_MEDIUM_SIZE ?= 24
-<<<<<<< HEAD
-METER_FONT_LARGE_SIZE ?= 34
-=======
 METER_FONT_LARGE_SIZE ?= 48
->>>>>>> fcb475e8
 FULL_FONT_FILE ?= gfx/ProggyClean.ttf
 FULL_FONT_SMALL_SIZE ?= 16
 
@@ -66,12 +62,9 @@
 # Enable function generator mode
 FUNCGEN_ENABLE ?= 1
 
-<<<<<<< HEAD
 # Enable settings 
 SETTINGS_ENABLE ?= 1
 
-=======
->>>>>>> fcb475e8
 # Enable invert color feature
 INVERT_ENABLE ?= 0
 
@@ -182,14 +175,11 @@
 	OBJS += func_gen.o uui_icon.o gfx-square.o gfx-saw.o gfx-sin.o
 endif
 
-<<<<<<< HEAD
 ifeq ($(SETTINGS_ENABLE),1)
 	CFLAGS +=-DCONFIG_SETTINGS_ENABLE
 	OBJS += func_settings.o
 endif
 
-=======
->>>>>>> fcb475e8
 ifeq ($(SPLASH_SCREEN),1)
 	CFLAGS +=-DCONFIG_SPLASH_SCREEN
 endif
