# Build with commandline interface rather than serial interface
COMMANDLINE := 0

# The baudrate used for serial communications, defaults to 9600
BAUDRATE ?= 9600

# Set build model, defaults to DPS5005
MODEL := DPS5005

BINARY = opendps_$(MODEL)

# Include splash screen
SPLASH_SCREEN := 0

# Include support for thermal lockout via the serial interface
THERMAL_LOCKOUT := 0

# Build wifi version (only change being that the wifi icon will start flashing
# on power up)
WIFI := 1

# Maximum current your DPS model can provide. Eg 5000mA for the DPS5005
# This is usually set by MODEL but you can override it here
#MAX_CURRENT := 5000
# Please note that the UI currently does not handle settings larger that 9.99A

# Print debug information on the serial output
DEBUG ?= 0

# Font file
METER_FONT_FILE ?= gfx/nf.ttf
METER_FONT_SMALL_SIZE ?= 16
METER_FONT_MEDIUM_SIZE ?= 24
METER_FONT_LARGE_SIZE ?= 34
FULL_FONT_FILE ?= gfx/ProggyClean.ttf
FULL_FONT_SMALL_SIZE ?= 16

# Color space for the DPS display. Most units use GBR but RGB has been spotted in the wild
COLORSPACE ?= 0

# Colors for the main UI elements -- see ili9163c.h for list of colors
COLOR_VOLTAGE ?= WHITE
COLOR_AMPERAGE ?= WHITE
COLOR_WATTAGE ?= WHITE
COLOR_INPUT ?= WHITE

# Optional tinting for UI elements
TINT ?= ffffff

# Enable DPS-look-alike mode
DPSMODE_ENABLE ?= 1

# Enable CC mode
CC_ENABLE ?= 0

# Enable CV mode
CV_ENABLE ?= 0

# Enable cl mode
CL_ENABLE ?= 1

# Enable function generator mode
FUNCGEN_ENABLE ?= 1

<<<<<<< HEAD
=======
# Enable settings 
SETTINGS_ENABLE ?= 1

>>>>>>> aea1bc08
# Enable invert color feature
INVERT_ENABLE ?= 0

# Power buttons in color
POWER_COLORED ?= 1

# Power off button visible
POWER_OFF_VISIBLE ?= 0

GIT_VERSION := $(shell git describe --abbrev=4 --dirty --always --tags)
CFLAGS = -I. -DGIT_VERSION=\"$(GIT_VERSION)\" -Wno-missing-braces

# Output voltage and current limit are persisted in flash,
# this is the default setting
CFLAGS += \
          -DCONFIG_DEFAULT_VOUT=5000 \
          -DCONFIG_DEFAULT_ILIMIT=500 \
          -DCONFIG_BAUDRATE=$(BAUDRATE) \
          -DCOLORSPACE=$(COLORSPACE) \
          -DCOLOR_VOLTAGE=$(COLOR_VOLTAGE) \
          -DCOLOR_AMPERAGE=$(COLOR_AMPERAGE) \
          -DCOLOR_WATTAGE=$(COLOR_WATTAGE) \
          -DCOLOR_INPUT=$(COLOR_INPUT) \
          -D$(MODEL)

# Application linker script
LDSCRIPT = stm32f100_app.ld

OBJS = \
    flashlock.o \
    bootcom.o \
    crc16.o \
    uui.o \
    uui_number.o \
    uui_time.o \
    func_cv.o \
    settings_calibration.o \
    hw.o \
    pwrctl.o \
    event.o \
    past.o \
    tick.o \
    tft.o \
    spi_driver.o \
    ringbuf.o \
    ili9163c.o \
    mini-printf.o \
    gfx_lookup.o \
    font-full_small.o \
    font-meter_small.o \
    font-meter_medium.o \
    font-meter_large.o \
    gfx-cc.o \
    gfx-crosshair.o \
    gfx-cv.o \
    gfx-cl.o \
    gfx-iconpower.o \
    gfx-cvbar.o \
    gfx-ccbar.o \
    gfx-ppbar.o \
    gfx-oppbar.o \
    gfx-tmbar.o \
    gfx-m1bar.o \
    gfx-m2bar.o \
    gfx-padlock.o \
<<<<<<< HEAD
    gfx-power.o \
=======
    gfx-thermometer.o \
>>>>>>> aea1bc08
    gfx-wifi.o \
    opendps.o

ifdef MAX_CURRENT
	CFLAGS +=-DCONFIG_DPS_MAX_CURRENT=$(MAX_CURRENT)
endif

ifeq ($(DEBUG),1)
	CFLAGS +=-DCONFIG_DEBUG
	OBJS += dbg_printf.o
endif

ifeq ($(INVERT_ENABLE),1)
	CFLAGS +=-DCONFIG_INVERT_ENABLE
endif

ifeq ($(POWER_COLORED),1)
	CFLAGS +=-DCONFIG_POWER_COLORED
	OBJS += gfx-poweron.o gfx-poweroff.o
else
	OBJS += gfx-power.o
endif

ifeq ($(POWER_OFF_VISIBLE),1)
	CFLAGS +=-DCONFIG_POWER_OFF_VISIBLE
endif

ifeq ($(CC_ENABLE),1)
	CFLAGS +=-DCONFIG_CC_ENABLE
	OBJS += func_cc.o
endif

ifeq ($(CV_ENABLE),1)
	CFLAGS +=-DCONFIG_CV_ENABLE
	OBJS += func_cv.o
endif

ifeq ($(CL_ENABLE),1)
	CFLAGS +=-DCONFIG_CL_ENABLE
	OBJS += func_cl.o
endif

ifeq ($(DPSMODE_ENABLE),1)
	CFLAGS +=-DCONFIG_DPSMODE_ENABLE
	OBJS += func_dpsmode.o
endif

ifeq ($(FUNCGEN_ENABLE),1)
	CFLAGS +=-DCONFIG_FUNCGEN_ENABLE
	OBJS += func_gen.o uui_icon.o gfx-square.o gfx-saw.o gfx-sin.o
endif

ifeq ($(SETTINGS_ENABLE),1)
	CFLAGS +=-DCONFIG_SETTINGS_ENABLE
	OBJS += func_settings.o
endif

ifeq ($(SPLASH_SCREEN),1)
	CFLAGS +=-DCONFIG_SPLASH_SCREEN
endif

ifeq ($(WIFI),1)
	CFLAGS +=-DCONFIG_WIFI
endif

ifeq ($(COMMANDLINE),1)
	CFLAGS +=-DCONFIG_COMMANDLINE
	OBJS += cli.o command_handler.o
else
	CFLAGS +=-DCONFIG_SERIAL_PROTOCOL
	OBJS += uframe.o protocol.o protocol_handler.o
endif

ifeq ($(THERMAL_LOCKOUT),1)
	CFLAGS +=-DCONFIG_THERMAL_LOCKOUT
endif

include ../libopencm3.target.mk

fonts:
	@python ./gen_lookup.py -l -o gfx_lookup
	@python ./gen_lookup.py -f $(FULL_FONT_FILE) -s $(FULL_FONT_SMALL_SIZE) -o full_small -a
	@python ./gen_lookup.py -f $(METER_FONT_FILE) -s $(METER_FONT_SMALL_SIZE) -o meter_small
	@python ./gen_lookup.py -f $(METER_FONT_FILE) -s $(METER_FONT_MEDIUM_SIZE) -o meter_medium
	@python ./gen_lookup.py -f $(METER_FONT_FILE) -s $(METER_FONT_LARGE_SIZE) -o meter_large

test:
	@make -C tests

doxygen:
	@doxygen config.dox
<|MERGE_RESOLUTION|>--- conflicted
+++ resolved
@@ -62,12 +62,9 @@
 # Enable function generator mode
 FUNCGEN_ENABLE ?= 1
 
-<<<<<<< HEAD
-=======
 # Enable settings 
 SETTINGS_ENABLE ?= 1
 
->>>>>>> aea1bc08
 # Enable invert color feature
 INVERT_ENABLE ?= 0
 
@@ -133,11 +130,7 @@
     gfx-m1bar.o \
     gfx-m2bar.o \
     gfx-padlock.o \
-<<<<<<< HEAD
-    gfx-power.o \
-=======
     gfx-thermometer.o \
->>>>>>> aea1bc08
     gfx-wifi.o \
     opendps.o
 
