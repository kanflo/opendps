# Build with commandline interface rather than serial interface
COMMANDLINE := 0

# The baudrate used for serial communications, defaults to 9600
BAUDRATE ?= 9600

# Set build model, defaults to DPS5005
MODEL := DPS5005

BINARY = opendps_$(MODEL)

# Include splash screen
SPLASH_SCREEN := 0

# Build wifi version (only change being that the wifi icon will start flashing
# on power up)
WIFI := 1

# Maximum current your DPS model can provide. Eg 5000mA for the DPS5005
# This is usually set by MODEL but you can override it here
#MAX_CURRENT := 5000
# Please note that the UI currently does not handle settings larger that 9.99A

# Print debug information on the serial output
DEBUG ?= 0

# Font file
METER_FONT_FILE ?= gfx/nf.ttf
METER_FONT_SMALL_SIZE ?= 16
METER_FONT_MEDIUM_SIZE ?= 24
METER_FONT_LARGE_SIZE ?= 34
FULL_FONT_FILE ?= gfx/ProggyClean.ttf
FULL_FONT_SMALL_SIZE ?= 16

# Color space for the DPS display. Most units use GBR but RGB has been spotted in the wild
COLORSPACE ?= 0

# Colors for the main UI elements -- see ili9163c.h for list of colors
COLOR_VOLTAGE ?= WHITE
COLOR_AMPERAGE ?= WHITE
COLOR_WATTAGE ?= WHITE
COLOR_INPUT ?= WHITE

# Optional tinting for UI elements
TINT ?= ffffff

# Enable DPS-look-alike mode
DPSMODE_ENABLE ?= 1

# Enable CC mode
CC_ENABLE ?= 0

# Enable CV mode
CV_ENABLE ?= 0

# Enable cl mode
CL_ENABLE ?= 1

# Enable function generator mode
FUNCGEN_ENABLE ?= 1

# Enable invert color feature
INVERT_ENABLE ?= 0

# Power buttons in color
POWER_COLORED ?= 1

# Power off button visible
POWER_OFF_VISIBLE ?= 0

GIT_VERSION := $(shell git describe --abbrev=4 --dirty --always --tags)
CFLAGS = -I. -DGIT_VERSION=\"$(GIT_VERSION)\" -Wno-missing-braces

# Output voltage and current limit are persisted in flash,
# this is the default setting
CFLAGS += \
          -DCONFIG_DEFAULT_VOUT=5000 \
          -DCONFIG_DEFAULT_ILIMIT=500 \
          -DCONFIG_BAUDRATE=$(BAUDRATE) \
          -DCOLORSPACE=$(COLORSPACE) \
          -DCOLOR_VOLTAGE=$(COLOR_VOLTAGE) \
          -DCOLOR_AMPERAGE=$(COLOR_AMPERAGE) \
          -DCOLOR_WATTAGE=$(COLOR_WATTAGE) \
          -DCOLOR_INPUT=$(COLOR_INPUT) \
          -D$(MODEL)

# Application linker script
LDSCRIPT = stm32f100_app.ld

OBJS = \
    flashlock.o \
    bootcom.o \
    crc16.o \
    uui.o \
    uui_number.o \
    uui_time.o \
    func_cv.o \
    settings_calibration.o \
    hw.o \
    pwrctl.o \
    event.o \
    past.o \
    tick.o \
    tft.o \
    spi_driver.o \
    ringbuf.o \
    ili9163c.o \
    mini-printf.o \
    gfx_lookup.o \
    font-full_small.o \
    font-meter_small.o \
    font-meter_medium.o \
    font-meter_large.o \
    gfx-cc.o \
    gfx-crosshair.o \
    gfx-cv.o \
    gfx-cl.o \
    gfx-iconpower.o \
    gfx-cvbar.o \
    gfx-ccbar.o \
    gfx-ppbar.o \
    gfx-oppbar.o \
    gfx-padlock.o \
<<<<<<< HEAD
=======
    gfx-power.o \
    gfx-poweron.o \
    gfx-poweroff.o \
>>>>>>> b68943c8
    gfx-thermometer.o \
    gfx-wifi.o \
    opendps.o

ifdef MAX_CURRENT
	CFLAGS +=-DCONFIG_DPS_MAX_CURRENT=$(MAX_CURRENT)
endif

ifeq ($(DEBUG),1)
	CFLAGS +=-DCONFIG_DEBUG
	OBJS += dbg_printf.o
endif

ifeq ($(INVERT_ENABLE),1)
	CFLAGS +=-DCONFIG_INVERT_ENABLE
endif

ifeq ($(POWER_COLORED),1)
	CFLAGS +=-DCONFIG_POWER_COLORED
	OBJS += gfx-poweron.o gfx-poweroff.o
else
	OBJS += gfx-power.o
endif

ifeq ($(POWER_OFF_VISIBLE),1)
	CFLAGS +=-DCONFIG_POWER_OFF_VISIBLE
endif

ifeq ($(CC_ENABLE),1)
	CFLAGS +=-DCONFIG_CC_ENABLE
	OBJS += func_cc.o
endif

ifeq ($(CV_ENABLE),1)
	CFLAGS +=-DCONFIG_CV_ENABLE
	OBJS += func_cv.o
endif

ifeq ($(CL_ENABLE),1)
	CFLAGS +=-DCONFIG_CL_ENABLE
	OBJS += func_cl.o
endif

ifeq ($(DPSMODE_ENABLE),1)
	CFLAGS +=-DCONFIG_DPSMODE_ENABLE
	OBJS += func_dpsmode.o
endif

ifeq ($(FUNCGEN_ENABLE),1)
	CFLAGS +=-DCONFIG_FUNCGEN_ENABLE
	OBJS += func_gen.o uui_icon.o gfx-square.o gfx-saw.o gfx-sin.o
endif


ifeq ($(SPLASH_SCREEN),1)
	CFLAGS +=-DCONFIG_SPLASH_SCREEN
endif

ifeq ($(WIFI),1)
	CFLAGS +=-DCONFIG_WIFI
endif

ifeq ($(COMMANDLINE),1)
	CFLAGS +=-DCONFIG_COMMANDLINE
	OBJS += cli.o command_handler.o
else
	CFLAGS +=-DCONFIG_SERIAL_PROTOCOL
	OBJS += uframe.o protocol.o protocol_handler.o
endif

include ../libopencm3.target.mk

fonts:
	@python ./gen_lookup.py -l -o gfx_lookup
	@python ./gen_lookup.py -f $(FULL_FONT_FILE) -s $(FULL_FONT_SMALL_SIZE) -o full_small -a
	@python ./gen_lookup.py -f $(METER_FONT_FILE) -s $(METER_FONT_SMALL_SIZE) -o meter_small
	@python ./gen_lookup.py -f $(METER_FONT_FILE) -s $(METER_FONT_MEDIUM_SIZE) -o meter_medium
	@python ./gen_lookup.py -f $(METER_FONT_FILE) -s $(METER_FONT_LARGE_SIZE) -o meter_large

test:
	@make -C tests

doxygen:
	@doxygen config.dox
<|MERGE_RESOLUTION|>--- conflicted
+++ resolved
@@ -121,12 +121,9 @@
     gfx-ppbar.o \
     gfx-oppbar.o \
     gfx-padlock.o \
-<<<<<<< HEAD
-=======
     gfx-power.o \
     gfx-poweron.o \
     gfx-poweroff.o \
->>>>>>> b68943c8
     gfx-thermometer.o \
     gfx-wifi.o \
     opendps.o
